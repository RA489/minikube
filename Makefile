# Copyright 2016 The Kubernetes Authors All rights reserved.
#
# Licensed under the Apache License, Version 2.0 (the "License");
# you may not use this file except in compliance with the License.
# You may obtain a copy of the License at
#
#     http://www.apache.org/licenses/LICENSE-2.0
#
# Unless required by applicable law or agreed to in writing, software
# distributed under the License is distributed on an "AS IS" BASIS,
# WITHOUT WARRANTIES OR CONDITIONS OF ANY KIND, either express or implied.
# See the License for the specific language governing permissions and
# limitations under the License.

# Bump these on release - and please check ISO_VERSION for correctness.
VERSION_MAJOR ?= 1
VERSION_MINOR ?= 6
VERSION_BUILD ?= 0-beta.1
RAW_VERSION=$(VERSION_MAJOR).$(VERSION_MINOR).${VERSION_BUILD}
VERSION ?= v$(RAW_VERSION)

# Default to .0 for higher cache hit rates, as build increments typically don't require new ISO versions
ISO_VERSION ?= v1.6.0-beta.1
# Dashes are valid in semver, but not Linux packaging. Use ~ to delimit alpha/beta
DEB_VERSION ?= $(subst -,~,$(RAW_VERSION))
RPM_VERSION ?= $(DEB_VERSION)

# used by hack/jenkins/release_build_and_upload.sh and KVM_BUILD_IMAGE, see also BUILD_IMAGE below
GO_VERSION ?= 1.13.4

INSTALL_SIZE ?= $(shell du out/minikube-windows-amd64.exe | cut -f1)
BUILDROOT_BRANCH ?= 2019.02.7
REGISTRY?=gcr.io/k8s-minikube

# Get git commit id
COMMIT_NO := $(shell git rev-parse HEAD 2> /dev/null || true)
COMMIT ?= $(if $(shell git status --porcelain --untracked-files=no),"${COMMIT_NO}-dirty","${COMMIT_NO}")

HYPERKIT_BUILD_IMAGE 	?= karalabe/xgo-1.12.x
# NOTE: "latest" as of 2019-08-15. kube-cross images aren't updated as often as Kubernetes
BUILD_IMAGE 	?= k8s.gcr.io/kube-cross:v$(GO_VERSION)-1
ISO_BUILD_IMAGE ?= $(REGISTRY)/buildroot-image
KVM_BUILD_IMAGE ?= $(REGISTRY)/kvm-build-image:$(GO_VERSION)

ISO_BUCKET ?= minikube/iso

MINIKUBE_VERSION ?= $(ISO_VERSION)
MINIKUBE_BUCKET ?= minikube/releases
MINIKUBE_UPLOAD_LOCATION := gs://${MINIKUBE_BUCKET}
MINIKUBE_RELEASES_URL=https://github.com/kubernetes/minikube/releases/download

KERNEL_VERSION ?= 4.19.81
# latest from https://github.com/golangci/golangci-lint/releases
GOLINT_VERSION ?= v1.21.0
# Limit number of default jobs, to avoid the CI builds running out of memory
GOLINT_JOBS ?= 4
# see https://github.com/golangci/golangci-lint#memory-usage-of-golangci-lint
GOLINT_GOGC ?= 100
# options for lint (golangci-lint)
GOLINT_OPTIONS = --timeout 4m \
	  --build-tags "${MINIKUBE_INTEGRATION_BUILD_TAGS}" \
	  --enable goimports,gocritic,golint,gocyclo,misspell,nakedret,stylecheck,unconvert,unparam,dogsled \
	  --exclude 'variable on range scope.*in function literal|ifElseChain'

# Major version of gvisor image. Increment when there are breaking changes.
GVISOR_IMAGE_VERSION ?= 2

export GO111MODULE := on

GOOS ?= $(shell go env GOOS)
GOARCH ?= $(shell go env GOARCH)
GOPATH ?= $(shell go env GOPATH)
BUILD_DIR ?= ./out
$(shell mkdir -p $(BUILD_DIR))

# Use system python if it exists, otherwise use Docker.
PYTHON := $(shell command -v python || echo "docker run --rm -it -v $(shell pwd):/minikube -w /minikube python python")
BUILD_OS := $(shell uname -s)

SHA512SUM=$(shell command -v sha512sum || echo "shasum -a 512")

STORAGE_PROVISIONER_TAG := v1.8.1

# Set the version information for the Kubernetes servers
MINIKUBE_LDFLAGS := -X k8s.io/minikube/pkg/version.version=$(VERSION) -X k8s.io/minikube/pkg/version.isoVersion=$(ISO_VERSION) -X k8s.io/minikube/pkg/version.isoPath=$(ISO_BUCKET) -X k8s.io/minikube/pkg/version.gitCommitID=$(COMMIT)
PROVISIONER_LDFLAGS := "$(MINIKUBE_LDFLAGS) -s -w"

MINIKUBEFILES := ./cmd/minikube/
HYPERKIT_FILES := ./cmd/drivers/hyperkit
STORAGE_PROVISIONER_FILES := ./cmd/storage-provisioner
KVM_DRIVER_FILES := ./cmd/drivers/kvm/

MINIKUBE_TEST_FILES := ./cmd/... ./pkg/...

# npm install -g markdownlint-cli
MARKDOWNLINT ?= markdownlint


MINIKUBE_MARKDOWN_FILES := README.md docs CONTRIBUTING.md CHANGELOG.md

MINIKUBE_BUILD_TAGS := container_image_ostree_stub containers_image_openpgp
MINIKUBE_BUILD_TAGS += go_getter_nos3 go_getter_nogcs
MINIKUBE_INTEGRATION_BUILD_TAGS := integration $(MINIKUBE_BUILD_TAGS)

CMD_SOURCE_DIRS = cmd pkg
SOURCE_DIRS = $(CMD_SOURCE_DIRS) test
SOURCE_PACKAGES = ./cmd/... ./pkg/... ./test/...

SOURCE_GENERATED = pkg/minikube/assets/assets.go pkg/minikube/translate/translations.go
SOURCE_FILES = $(shell find $(CMD_SOURCE_DIRS) -type f -name "*.go" | grep -v _test.go)

# kvm2 ldflags
KVM2_LDFLAGS := -X k8s.io/minikube/pkg/drivers/kvm.version=$(VERSION) -X k8s.io/minikube/pkg/drivers/kvm.gitCommitID=$(COMMIT)

# hyperkit ldflags
HYPERKIT_LDFLAGS := -X k8s.io/minikube/pkg/drivers/hyperkit.version=$(VERSION) -X k8s.io/minikube/pkg/drivers/hyperkit.gitCommitID=$(COMMIT)

# $(call DOCKER, image, command)
define DOCKER
	docker run --rm -e GOCACHE=/app/.cache -e IN_DOCKER=1 --user $(shell id -u):$(shell id -g) -w /app -v $(PWD):/app -v $(GOPATH):/go --entrypoint /bin/bash $(1) -c '$(2)'
endef

ifeq ($(BUILD_IN_DOCKER),y)
	MINIKUBE_BUILD_IN_DOCKER=y
endif

# If we are already running in docker,
# prevent recursion by unsetting the BUILD_IN_DOCKER directives.
# The _BUILD_IN_DOCKER variables should not be modified after this conditional.
ifeq ($(IN_DOCKER),1)
	MINIKUBE_BUILD_IN_DOCKER=n
endif

ifeq ($(GOOS),windows)
	IS_EXE = .exe
	DIRSEP_ = \\
	DIRSEP = $(strip $(DIRSEP_))
	PATHSEP = ;
else
	DIRSEP = /
	PATHSEP = :
endif


out/minikube$(IS_EXE): $(SOURCE_GENERATED) $(SOURCE_FILES) go.mod
ifeq ($(MINIKUBE_BUILD_IN_DOCKER),y)
	$(call DOCKER,$(BUILD_IMAGE),GOOS=$(GOOS) GOARCH=$(GOARCH) /usr/bin/make $@)
else
	go build -tags "$(MINIKUBE_BUILD_TAGS)" -ldflags="$(MINIKUBE_LDFLAGS)" -o $@ k8s.io/minikube/cmd/minikube
endif

out/minikube-windows-amd64.exe: out/minikube-windows-amd64
	cp $< $@

out/minikube-linux-x86_64: out/minikube-linux-amd64
	cp $< $@

out/minikube-linux-aarch64: out/minikube-linux-arm64
	cp $< $@

.PHONY: minikube-linux-amd64 minikube-linux-arm64 minikube-darwin-amd64 minikube-windows-amd64.exe
minikube-linux-amd64: out/minikube-linux-amd64 ## Build Minikube for Linux 64bit
minikube-linux-arm64: out/minikube-linux-arm64 ## Build Minikube for ARM 64bit
minikube-darwin-amd64: out/minikube-darwin-amd64 ## Build Minikube for Darwin 64bit
minikube-windows-amd64.exe: out/minikube-windows-amd64.exe ## Build Minikube for Windows 64bit

out/minikube-%: $(SOURCE_GENERATED) $(SOURCE_FILES)
ifeq ($(MINIKUBE_BUILD_IN_DOCKER),y)
	$(call DOCKER,$(BUILD_IMAGE),/usr/bin/make $@)
else
	GOOS="$(firstword $(subst -, ,$*))" GOARCH="$(lastword $(subst -, ,$(subst $(IS_EXE), ,$*)))" \
	go build -tags "$(MINIKUBE_BUILD_TAGS)" -ldflags="$(MINIKUBE_LDFLAGS)" -a -o $@ k8s.io/minikube/cmd/minikube
endif

.PHONY: e2e-linux-amd64 e2e-darwin-amd64 e2e-windows-amd64.exe
e2e-linux-amd64: out/e2e-linux-amd64 ## Execute end-to-end testing for Linux 64bit
e2e-darwin-amd64: out/e2e-darwin-amd64 ## Execute end-to-end testing for Darwin 64bit
e2e-windows-amd64.exe: out/e2e-windows-amd64.exe ## Execute end-to-end testing for Windows 64bit

out/e2e-%: out/minikube-%
	GOOS="$(firstword $(subst -, ,$*))" GOARCH="$(lastword $(subst -, ,$(subst $(IS_EXE), ,$*)))" go test -c k8s.io/minikube/test/integration --tags="$(MINIKUBE_INTEGRATION_BUILD_TAGS)" -o $@

out/e2e-windows-amd64.exe: out/e2e-windows-amd64
	cp $< $@

minikube_iso: # old target kept for making tests happy
	echo $(ISO_VERSION) > deploy/iso/minikube-iso/board/coreos/minikube/rootfs-overlay/etc/VERSION
	if [ ! -d $(BUILD_DIR)/buildroot ]; then \
		mkdir -p $(BUILD_DIR); \
		git clone --depth=1 --branch=$(BUILDROOT_BRANCH) https://github.com/buildroot/buildroot $(BUILD_DIR)/buildroot; \
	fi;
	$(MAKE) BR2_EXTERNAL=../../deploy/iso/minikube-iso minikube_defconfig -C $(BUILD_DIR)/buildroot
	$(MAKE) -C $(BUILD_DIR)/buildroot
	mv $(BUILD_DIR)/buildroot/output/images/rootfs.iso9660 $(BUILD_DIR)/minikube.iso

# Change buildroot configuration for the minikube ISO
.PHONY: iso-menuconfig
iso-menuconfig: ## Configure buildroot configuration
	$(MAKE) -C $(BUILD_DIR)/buildroot menuconfig
	$(MAKE) -C $(BUILD_DIR)/buildroot savedefconfig

# Change the kernel configuration for the minikube ISO
.PHONY: linux-menuconfig
linux-menuconfig:  ## Configure Linux kernel configuration
	$(MAKE) -C $(BUILD_DIR)/buildroot/output/build/linux-$(KERNEL_VERSION)/ menuconfig
	$(MAKE) -C $(BUILD_DIR)/buildroot/output/build/linux-$(KERNEL_VERSION)/ savedefconfig
	cp $(BUILD_DIR)/buildroot/output/build/linux-$(KERNEL_VERSION)/defconfig deploy/iso/minikube-iso/board/coreos/minikube/linux_defconfig

out/minikube.iso: $(shell find "deploy/iso/minikube-iso" -type f)
ifeq ($(IN_DOCKER),1)
	$(MAKE) minikube_iso
else
	docker run --rm --workdir /mnt --volume $(CURDIR):/mnt $(ISO_DOCKER_EXTRA_ARGS) \
		--user $(shell id -u):$(shell id -g) --env HOME=/tmp --env IN_DOCKER=1 \
		$(ISO_BUILD_IMAGE) /usr/bin/make out/minikube.iso
endif

iso_in_docker:
	docker run -it --rm --workdir /mnt --volume $(CURDIR):/mnt $(ISO_DOCKER_EXTRA_ARGS) \
		--user $(shell id -u):$(shell id -g) --env HOME=/tmp --env IN_DOCKER=1 \
		$(ISO_BUILD_IMAGE) /bin/bash

test-iso: pkg/minikube/assets/assets.go pkg/minikube/translate/translations.go
	go test -v ./test/integration --tags=iso --minikube-start-args="--iso-url=file://$(shell pwd)/out/buildroot/output/images/rootfs.iso9660"

.PHONY: test-pkg
test-pkg/%: pkg/minikube/assets/assets.go pkg/minikube/translate/translations.go ## Trigger packaging test
	go test -v -test.timeout=60m ./$* --tags="$(MINIKUBE_BUILD_TAGS)"

.PHONY: all
all: cross drivers e2e-cross out/gvisor-addon ## Build all different minikube components

.PHONY: drivers
drivers: docker-machine-driver-hyperkit docker-machine-driver-kvm2 ## Build Hyperkit and KVM2 drivers

.PHONY: docker-machine-driver-hyperkit
docker-machine-driver-hyperkit: out/docker-machine-driver-hyperkit ## Build Hyperkit driver

.PHONY: docker-machine-driver-kvm2
docker-machine-driver-kvm2: out/docker-machine-driver-kvm2 ## Build KVM2 driver

.PHONY: integration
integration: out/minikube ## Trigger minikube integration test
	go test -v -test.timeout=60m ./test/integration --tags="$(MINIKUBE_INTEGRATION_BUILD_TAGS)" $(TEST_ARGS)

.PHONY: integration-none-driver
integration-none-driver: e2e-linux-$(GOARCH) out/minikube-linux-$(GOARCH)  ## Trigger minikube none driver test
	sudo -E out/e2e-linux-$(GOARCH) -testdata-dir "test/integration/testdata" -minikube-start-args="--vm-driver=none" -test.v -test.timeout=60m -binary=out/minikube-linux-amd64 $(TEST_ARGS)

.PHONY: integration-versioned
integration-versioned: out/minikube ## Trigger minikube integration testing
	go test -v -test.timeout=60m ./test/integration --tags="$(MINIKUBE_INTEGRATION_BUILD_TAGS) versioned" $(TEST_ARGS)

.PHONY: test
test: pkg/minikube/assets/assets.go pkg/minikube/translate/translations.go ## Trigger minikube test
	./test.sh

.PHONY: extract
extract: ## Compile extract tool
	go run cmd/extract/extract.go

# Regenerates assets.go when template files have been updated
pkg/minikube/assets/assets.go: $(shell find "deploy/addons" -type f)
ifeq ($(MINIKUBE_BUILD_IN_DOCKER),y)
	$(call DOCKER,$(BUILD_IMAGE),/usr/bin/make $@)
endif
	which go-bindata || GO111MODULE=off GOBIN="$(GOPATH)$(DIRSEP)bin" go get github.com/jteeuwen/go-bindata/...
	PATH="$(PATH)$(PATHSEP)$(GOPATH)$(DIRSEP)bin" go-bindata -nomemcopy -o $@ -pkg assets deploy/addons/...
	-gofmt -s -w $@
	@#golint: Dns should be DNS (compat sed)
	@sed -i -e 's/Dns/DNS/g' $@ && rm -f ./-e
	@#golint: Html should be HTML (compat sed)
	@sed -i -e 's/Html/HTML/g' $@ && rm -f ./-e

pkg/minikube/translate/translations.go: $(shell find "translations/" -type f)
ifeq ($(MINIKUBE_BUILD_IN_DOCKER),y)
	$(call DOCKER,$(BUILD_IMAGE),/usr/bin/make $@)
endif
	which go-bindata || GO111MODULE=off GOBIN="$(GOPATH)$(DIRSEP)bin" go get github.com/jteeuwen/go-bindata/...
	PATH="$(PATH)$(PATHSEP)$(GOPATH)$(DIRSEP)bin" go-bindata -nomemcopy -o $@ -pkg translate translations/...
	-gofmt -s -w $@
	@#golint: Json should be JSON (compat sed)
	@sed -i -e 's/Json/JSON/' $@ && rm -f ./-e

.PHONY: cross
cross: minikube-linux-amd64 minikube-linux-arm64 minikube-darwin-amd64 minikube-windows-amd64.exe ## Build minikube for all platform

.PHONY: windows
windows: minikube-windows-amd64.exe ## Build minikube for Windows 64bit

.PHONY: darwin
darwin: minikube-darwin-amd64 ## Build minikube for Darwin 64bit

.PHONY: linux
linux: minikube-linux-amd64 ## Build minikube for Linux 64bit

.PHONY: e2e-cross
e2e-cross: e2e-linux-amd64 e2e-darwin-amd64 e2e-windows-amd64.exe ## End-to-end cross test

.PHONY: checksum
checksum: ## Generate checksums
	for f in out/minikube.iso out/minikube-linux-amd64 minikube-linux-arm64 \
		 out/minikube-darwin-amd64 out/minikube-windows-amd64.exe \
		 out/docker-machine-driver-kvm2 out/docker-machine-driver-hyperkit; do \
		if [ -f "$${f}" ]; then \
			openssl sha256 "$${f}" | awk '{print $$2}' > "$${f}.sha256" ; \
		fi ; \
	done

.PHONY: clean
clean: ## Clean build
	rm -rf $(BUILD_DIR)
	rm -f pkg/minikube/assets/assets.go
	rm -f pkg/minikube/translate/translations.go
	rm -rf ./vendor

.PHONY: gendocs
gendocs: out/docs/minikube.md  ## Generate documentation

.PHONY: fmt
fmt: ## Run go fmt and modify files in place
	@gofmt -s -w $(SOURCE_DIRS)

.PHONY: gofmt
gofmt: ## Run go fmt and list the files differs from gofmt's
	@gofmt -s -l $(SOURCE_DIRS)
	@test -z "`gofmt -s -l $(SOURCE_DIRS)`"

.PHONY: vet
vet: ## Run go vet
	@go vet $(SOURCE_PACKAGES)

.PHONY: golint
golint: pkg/minikube/assets/assets.go pkg/minikube/translate/translations.go ## Run golint
	@golint -set_exit_status $(SOURCE_PACKAGES)

.PHONY: gocyclo
gocyclo: ## Run gocyclo (calculates cyclomatic complexities)
	@gocyclo -over 15 `find $(SOURCE_DIRS) -type f -name "*.go"`

out/linters/golangci-lint-$(GOLINT_VERSION):
	mkdir -p out/linters
	curl -sfL https://raw.githubusercontent.com/golangci/golangci-lint/master/install.sh | sh -s -- -b out/linters $(GOLINT_VERSION)
	mv out/linters/golangci-lint out/linters/golangci-lint-$(GOLINT_VERSION)

# this one is meant for local use
.PHONY: lint
lint: pkg/minikube/assets/assets.go pkg/minikube/translate/translations.go out/linters/golangci-lint-$(GOLINT_VERSION) ## Run lint
	./out/linters/golangci-lint-$(GOLINT_VERSION) run ${GOLINT_OPTIONS} ./...

# lint-ci is slower version of lint and is meant to be used in ci (travis) to avoid out of memory leaks.
.PHONY: lint-ci
lint-ci: pkg/minikube/assets/assets.go pkg/minikube/translate/translations.go out/linters/golangci-lint-$(GOLINT_VERSION) ## Run lint-ci
	GOGC=${GOLINT_GOGC} ./out/linters/golangci-lint-$(GOLINT_VERSION) run \
	--concurrency ${GOLINT_JOBS} ${GOLINT_OPTIONS} ./...

.PHONY: reportcard
reportcard: ## Run goreportcard for minikube
	goreportcard-cli -v
	# "disabling misspell on large repo..."
	-misspell -error $(SOURCE_DIRS)

.PHONY: mdlint
mdlint:
	@$(MARKDOWNLINT) $(MINIKUBE_MARKDOWN_FILES)

out/docs/minikube.md: $(shell find "cmd") $(shell find "pkg/minikube/constants") pkg/minikube/assets/assets.go pkg/minikube/translate/translations.go
	go run -ldflags="$(MINIKUBE_LDFLAGS)" -tags gendocs hack/help_text/gen_help_text.go

out/minikube_$(DEB_VERSION).deb: out/minikube_$(DEB_VERSION)-0_amd64.deb
	cp $< $@

out/minikube_$(DEB_VERSION)-0_%.deb: out/minikube-linux-%
	cp -r installers/linux/deb/minikube_deb_template out/minikube_$(DEB_VERSION)
	chmod 0755 out/minikube_$(DEB_VERSION)/DEBIAN
	sed -E -i 's/--VERSION--/'$(DEB_VERSION)'/g' out/minikube_$(DEB_VERSION)/DEBIAN/control
	sed -E -i 's/--ARCH--/'$*'/g' out/minikube_$(DEB_VERSION)/DEBIAN/control
	mkdir -p out/minikube_$(DEB_VERSION)/usr/bin
	cp $< out/minikube_$(DEB_VERSION)/usr/bin/minikube
	fakeroot dpkg-deb --build out/minikube_$(DEB_VERSION) $@
	rm -rf out/minikube_$(DEB_VERSION)

out/minikube-$(RPM_VERSION).rpm: out/minikube-$(RPM_VERSION)-0.x86_64.rpm
	cp $< $@

out/minikube-$(RPM_VERSION)-0.%.rpm: out/minikube-linux-%
	cp -r installers/linux/rpm/minikube_rpm_template out/minikube-$(RPM_VERSION)
	sed -E -i 's/--VERSION--/'$(RPM_VERSION)'/g' out/minikube-$(RPM_VERSION)/minikube.spec
	sed -E -i 's|--OUT--|'$(PWD)/out'|g' out/minikube-$(RPM_VERSION)/minikube.spec
	rpmbuild -bb -D "_rpmdir $(PWD)/out" --target $* \
		 out/minikube-$(RPM_VERSION)/minikube.spec
	@mv out/$*/minikube-$(RPM_VERSION)-0.$*.rpm out/ && rmdir out/$*
	rm -rf out/minikube-$(RPM_VERSION)

.PHONY: apt
apt: out/Release ## Generate apt package file

out/Release: out/minikube_$(DEB_VERSION).deb
	( cd out && apt-ftparchive packages . ) | gzip -c > out/Packages.gz
	( cd out && apt-ftparchive release . ) > out/Release

.PHONY: yum
yum: out/repodata/repomd.xml

out/repodata/repomd.xml: out/minikube-$(RPM_VERSION).rpm
	createrepo --simple-md-filenames --no-database \
	-u "$(MINIKUBE_RELEASES_URL)/$(VERSION)/" out

.SECONDEXPANSION:
TAR_TARGETS_linux-amd64   := out/minikube-linux-amd64 out/docker-machine-driver-kvm2
TAR_TARGETS_linux-arm64   := out/minikube-linux-arm64
TAR_TARGETS_darwin-amd64  := out/minikube-darwin-amd64 out/docker-machine-driver-hyperkit
TAR_TARGETS_windows-amd64 := out/minikube-windows-amd64.exe
out/minikube-%.tar.gz: $$(TAR_TARGETS_$$*)
	tar -cvzf $@ $^

.PHONY: cross-tars
cross-tars: out/minikube-linux-amd64.tar.gz out/minikube-linux-arm64.tar.gz \ ## Cross-compile minikube
	    out/minikube-windows-amd64.tar.gz out/minikube-darwin-amd64.tar.gz
	-cd out && $(SHA512SUM) *.tar.gz > SHA512SUM

out/minikube-installer.exe: out/minikube-windows-amd64.exe
	rm -rf out/windows_tmp
	cp -r installers/windows/ out/windows_tmp
	cp -r LICENSE out/windows_tmp/LICENSE
	awk 'sub("$$", "\r")' out/windows_tmp/LICENSE > out/windows_tmp/LICENSE.txt
	sed -E -i 's/--VERSION_MAJOR--/'$(VERSION_MAJOR)'/g' out/windows_tmp/minikube.nsi
	sed -E -i 's/--VERSION_MINOR--/'$(VERSION_MINOR)'/g' out/windows_tmp/minikube.nsi
	sed -E -i 's/--VERSION_BUILD--/'$(VERSION_BUILD)'/g' out/windows_tmp/minikube.nsi
	sed -E -i 's/--INSTALL_SIZE--/'$(INSTALL_SIZE)'/g' out/windows_tmp/minikube.nsi
	cp out/minikube-windows-amd64.exe out/windows_tmp/minikube.exe
	makensis out/windows_tmp/minikube.nsi
	mv out/windows_tmp/minikube-installer.exe out/minikube-installer.exe
	rm -rf out/windows_tmp

out/docker-machine-driver-hyperkit:
ifeq ($(MINIKUBE_BUILD_IN_DOCKER),y)
	$(call DOCKER,$(HYPERKIT_BUILD_IMAGE),CC=o64-clang CXX=o64-clang++ /usr/bin/make $@)
else
	GOOS=darwin CGO_ENABLED=1 go build \
		-ldflags="$(HYPERKIT_LDFLAGS)"   \
		-o $@ k8s.io/minikube/cmd/drivers/hyperkit
endif

hyperkit_in_docker:
	rm -f out/docker-machine-driver-hyperkit
	$(call DOCKER,$(HYPERKIT_BUILD_IMAGE),CC=o64-clang CXX=o64-clang++ /usr/bin/make out/docker-machine-driver-hyperkit)

.PHONY: install-hyperkit-driver
install-hyperkit-driver: out/docker-machine-driver-hyperkit ## Install hyperkit to local machine
	mkdir -p $(HOME)/bin
	sudo cp out/docker-machine-driver-hyperkit $(HOME)/bin/docker-machine-driver-hyperkit
	sudo chown root:wheel $(HOME)/bin/docker-machine-driver-hyperkit
	sudo chmod u+s $(HOME)/bin/docker-machine-driver-hyperkit

.PHONY: release-hyperkit-driver
release-hyperkit-driver: install-hyperkit-driver checksum ## Copy hyperkit using gsutil
	gsutil cp $(GOBIN)/docker-machine-driver-hyperkit gs://minikube/drivers/hyperkit/$(VERSION)/
	gsutil cp $(GOBIN)/docker-machine-driver-hyperkit.sha256 gs://minikube/drivers/hyperkit/$(VERSION)/

.PHONY: check-release
check-release: ## Execute go test
	go test -v ./deploy/minikube/release_sanity_test.go -tags=release

buildroot-image: $(ISO_BUILD_IMAGE) # convenient alias to build the docker container
$(ISO_BUILD_IMAGE): deploy/iso/minikube-iso/Dockerfile
	docker build $(ISO_DOCKER_EXTRA_ARGS) -t $@ -f $< $(dir $<)
	@echo ""
	@echo "$(@) successfully built"

out/storage-provisioner:
	GOOS=linux go build -o $@ -ldflags=$(PROVISIONER_LDFLAGS) cmd/storage-provisioner/main.go

.PHONY: storage-provisioner-image
storage-provisioner-image: out/storage-provisioner ## Build storage-provisioner docker image
ifeq ($(GOARCH),amd64)
	docker build -t $(REGISTRY)/storage-provisioner:$(STORAGE_PROVISIONER_TAG) -f deploy/storage-provisioner/Dockerfile  .
else
	docker build -t $(REGISTRY)/storage-provisioner-$(GOARCH):$(STORAGE_PROVISIONER_TAG) -f deploy/storage-provisioner/Dockerfile-$(GOARCH) .
endif

.PHONY: push-storage-provisioner-image
push-storage-provisioner-image: storage-provisioner-image ## Push storage-provisioner docker image using gcloud
ifeq ($(GOARCH),amd64)
	gcloud docker -- push $(REGISTRY)/storage-provisioner:$(STORAGE_PROVISIONER_TAG)
else
	gcloud docker -- push $(REGISTRY)/storage-provisioner-$(GOARCH):$(STORAGE_PROVISIONER_TAG)
endif

.PHONY: out/gvisor-addon
out/gvisor-addon: pkg/minikube/assets/assets.go pkg/minikube/translate/translations.go ## Build gvisor addon
	GOOS=linux CGO_ENABLED=0 go build -o $@ cmd/gvisor/gvisor.go

.PHONY: gvisor-addon-image
gvisor-addon-image: out/gvisor-addon  ## Build docker image for gvisor
	docker build -t $(REGISTRY)/gvisor-addon:$(GVISOR_IMAGE_VERSION) -f deploy/gvisor/Dockerfile .

.PHONY: push-gvisor-addon-image
push-gvisor-addon-image: gvisor-addon-image
	gcloud docker -- push $(REGISTRY)/gvisor-addon:$(GVISOR_IMAGE_VERSION)

.PHONY: release-iso
release-iso: minikube_iso checksum  ## Build and release .iso file
	gsutil cp out/minikube.iso gs://$(ISO_BUCKET)/minikube-$(ISO_VERSION).iso
	gsutil cp out/minikube.iso.sha256 gs://$(ISO_BUCKET)/minikube-$(ISO_VERSION).iso.sha256

.PHONY: release-minikube
release-minikube: out/minikube checksum ## Minikube release
	gsutil cp out/minikube-$(GOOS)-$(GOARCH) $(MINIKUBE_UPLOAD_LOCATION)/$(MINIKUBE_VERSION)/minikube-$(GOOS)-$(GOARCH)
	gsutil cp out/minikube-$(GOOS)-$(GOARCH).sha256 $(MINIKUBE_UPLOAD_LOCATION)/$(MINIKUBE_VERSION)/minikube-$(GOOS)-$(GOARCH).sha256

out/docker-machine-driver-kvm2:
ifeq ($(MINIKUBE_BUILD_IN_DOCKER),y)
	docker inspect -f '{{.Id}} {{.RepoTags}}' $(KVM_BUILD_IMAGE) || $(MAKE) kvm-image
	$(call DOCKER,$(KVM_BUILD_IMAGE),/usr/bin/make $@ COMMIT=$(COMMIT))
	# make extra sure that we are linking with the older version of libvirt (1.3.1)
	test "`strings $@ | grep '^LIBVIRT_[0-9]' | sort | tail -n 1`" = "LIBVIRT_1.2.9"
else
	go build \
		-installsuffix "static" \
		-ldflags="$(KVM2_LDFLAGS)" \
		-tags "libvirt.1.3.1 without_lxc" \
		-o $@ \
		k8s.io/minikube/cmd/drivers/kvm
endif
	chmod +X $@

out/docker-machine-driver-kvm2_$(DEB_VERSION).deb: out/docker-machine-driver-kvm2
	cp -r installers/linux/deb/kvm2_deb_template out/docker-machine-driver-kvm2_$(DEB_VERSION)
	chmod 0755 out/docker-machine-driver-kvm2_$(DEB_VERSION)/DEBIAN
	sed -E -i 's/--VERSION--/'$(DEB_VERSION)'/g' out/docker-machine-driver-kvm2_$(DEB_VERSION)/DEBIAN/control
	mkdir -p out/docker-machine-driver-kvm2_$(DEB_VERSION)/usr/bin
	cp out/docker-machine-driver-kvm2 out/docker-machine-driver-kvm2_$(DEB_VERSION)/usr/bin/docker-machine-driver-kvm2
	fakeroot dpkg-deb --build out/docker-machine-driver-kvm2_$(DEB_VERSION)
	rm -rf out/docker-machine-driver-kvm2_$(DEB_VERSION)

out/docker-machine-driver-kvm2-$(RPM_VERSION).rpm: out/docker-machine-driver-kvm2
	cp -r installers/linux/rpm/kvm2_rpm_template out/docker-machine-driver-kvm2-$(RPM_VERSION)
	sed -E -i 's/--VERSION--/'$(RPM_VERSION)'/g' out/docker-machine-driver-kvm2-$(RPM_VERSION)/docker-machine-driver-kvm2.spec
	sed -E -i 's|--OUT--|'$(PWD)/out'|g' out/docker-machine-driver-kvm2-$(RPM_VERSION)/docker-machine-driver-kvm2.spec
	rpmbuild -bb -D "_rpmdir $(PWD)/out" -D "_rpmfilename docker-machine-driver-kvm2-$(RPM_VERSION).rpm" \
		out/docker-machine-driver-kvm2-$(RPM_VERSION)/docker-machine-driver-kvm2.spec
	rm -rf out/docker-machine-driver-kvm2-$(RPM_VERSION)

.PHONY: kvm-image
kvm-image: installers/linux/kvm/Dockerfile  ## Convenient alias to build the docker container
	docker build --build-arg "GO_VERSION=$(GO_VERSION)" -t $(KVM_BUILD_IMAGE) -f $< $(dir $<)
	@echo ""
	@echo "$(@) successfully built"

kvm_in_docker:
	docker inspect -f '{{.Id}} {{.RepoTags}}' $(KVM_BUILD_IMAGE) || $(MAKE) kvm-image
	rm -f out/docker-machine-driver-kvm2
	$(call DOCKER,$(KVM_BUILD_IMAGE),/usr/bin/make out/docker-machine-driver-kvm2 COMMIT=$(COMMIT))

.PHONY: install-kvm-driver
install-kvm-driver: out/docker-machine-driver-kvm2  ## Install KVM Driver
	mkdir -p $(GOBIN)
	cp out/docker-machine-driver-kvm2 $(GOBIN)/docker-machine-driver-kvm2

.PHONY: release-kvm-driver
release-kvm-driver: install-kvm-driver checksum  ## Release KVM Driver
	gsutil cp $(GOBIN)/docker-machine-driver-kvm2 gs://minikube/drivers/kvm/$(VERSION)/
	gsutil cp $(GOBIN)/docker-machine-driver-kvm2.sha256 gs://minikube/drivers/kvm/$(VERSION)/

site/themes/docsy/assets/vendor/bootstrap/package.js:
	git submodule update -f --init --recursive

out/hugo/hugo:
	mkdir -p out
	test -d out/hugo || git clone https://github.com/gohugoio/hugo.git out/hugo
	(cd out/hugo && go build --tags extended)

.PHONY: site
site: site/themes/docsy/assets/vendor/bootstrap/package.js out/hugo/hugo ## Serve the documentation site to localhost
	(cd site && ../out/hugo/hugo serve \
	  --disableFastRender \
	  --navigateToChanged \
	  --ignoreCache \
	  --buildFuture)

.PHONY: out/mkcmp
out/mkcmp:
<<<<<<< HEAD
	GOOS=$(GOOS) GOARCH=$(GOARCH) go build -o $@ cmd/performance/mkcmp/main.go

.PHONY: out/performance-monitor
out/performance-monitor:
	GOOS=$(GOOS) GOARCH=$(GOARCH) go build -o $@ cmd/performance/monitor/monitor.go
=======
	GOOS=$(GOOS) GOARCH=$(GOARCH) go build -o $@ cmd/performance/main.go

.PHONY: help
help:
	@printf "\033[1mAvailable targets for minikube ${VERSION}\033[21m\n"
	@printf "\033[1m--------------------------------------\033[21m\n"
	@grep -h -E '^[a-zA-Z_-]+:.*?## .*$$' $(MAKEFILE_LIST) | awk 'BEGIN {FS = ":.*?## "}; {printf "\033[36m%-30s\033[0m %s\n", $$1, $$2}'
>>>>>>> 66d71243
<|MERGE_RESOLUTION|>--- conflicted
+++ resolved
@@ -581,18 +581,14 @@
 
 .PHONY: out/mkcmp
 out/mkcmp:
-<<<<<<< HEAD
 	GOOS=$(GOOS) GOARCH=$(GOARCH) go build -o $@ cmd/performance/mkcmp/main.go
 
 .PHONY: out/performance-monitor
 out/performance-monitor:
 	GOOS=$(GOOS) GOARCH=$(GOARCH) go build -o $@ cmd/performance/monitor/monitor.go
-=======
-	GOOS=$(GOOS) GOARCH=$(GOARCH) go build -o $@ cmd/performance/main.go
 
 .PHONY: help
 help:
 	@printf "\033[1mAvailable targets for minikube ${VERSION}\033[21m\n"
 	@printf "\033[1m--------------------------------------\033[21m\n"
-	@grep -h -E '^[a-zA-Z_-]+:.*?## .*$$' $(MAKEFILE_LIST) | awk 'BEGIN {FS = ":.*?## "}; {printf "\033[36m%-30s\033[0m %s\n", $$1, $$2}'
->>>>>>> 66d71243
+	@grep -h -E '^[a-zA-Z_-]+:.*?## .*$$' $(MAKEFILE_LIST) | awk 'BEGIN {FS = ":.*?## "}; {printf "\033[36m%-30s\033[0m %s\n", $$1, $$2}'