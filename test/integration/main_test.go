/*
Copyright 2016 The Kubernetes Authors All rights reserved.

Licensed under the Apache License, Version 2.0 (the "License");
you may not use this file except in compliance with the License.
You may obtain a copy of the License at

    http://www.apache.org/licenses/LICENSE-2.0

Unless required by applicable law or agreed to in writing, software
distributed under the License is distributed on an "AS IS" BASIS,
WITHOUT WARRANTIES OR CONDITIONS OF ANY KIND, either express or implied.
See the License for the specific language governing permissions and
limitations under the License.
*/

package integration

import (
	"flag"
	"fmt"
	"math"
	"os"
	"runtime"
	"strconv"
	"strings"
	"testing"
	"time"

	"k8s.io/minikube/pkg/minikube/constants"
	"k8s.io/minikube/pkg/minikube/driver"
)

// General configuration: used to set the VM Driver
var startArgs = flag.String("minikube-start-args", "", "Arguments to pass to minikube start")

// Flags for faster local integration testing
var forceProfile = flag.String("profile", "", "force tests to run against a particular profile")
var cleanup = flag.Bool("cleanup", true, "cleanup failed test run")
var enableGvisor = flag.Bool("gvisor", false, "run gvisor integration test (slow)")
var postMortemLogs = flag.Bool("postmortem-logs", true, "show logs after a failed test run")
var timeOutMultiplier = flag.Float64("timeout-multiplier", 1, "multiply the timeout for the tests")

// Paths to files - normally set for CI
var binaryPath = flag.String("binary", "../../out/minikube", "path to minikube binary")
var testdataDir = flag.String("testdata-dir", "testdata", "the directory relative to test/integration where the testdata lives")

// Node names are consistent, let's store these for easy access later
const (
	SecondNodeName = "m02"
	ThirdNodeName  = "m03"
)

// TestMain is the test main
func TestMain(m *testing.M) {
	flag.Parse()
	setMaxParallelism()

	start := time.Now()
	code := m.Run()
	fmt.Printf("Tests completed in %s (result code %d)\n", time.Since(start), code)
	os.Exit(code)
}

// setMaxParallelism caps the max parallelism. Go assumes 1 core per test, whereas minikube needs 2 cores per test.
func setMaxParallelism() {

	flagVal := flag.Lookup("test.parallel").Value.String()
	requested, err := strconv.Atoi(flagVal)
	if err != nil {
		fmt.Fprintf(os.Stderr, "unable to parse --test.parallel value: %q\n", flagVal)
		return
	}

	maxp := runtime.GOMAXPROCS(0)

	// Do not ignore what the user has explicitly set
	if requested != maxp {
		fmt.Fprintf(os.Stderr, "--test-parallel=%d was set via flags (system has %d cores)\n", requested, maxp)
		return
	}

	if maxp == 2 {
		fmt.Fprintf(os.Stderr, "Found %d cores, will not round down core count.\n", maxp)
		return
	}

	// Each "minikube start" consumes up to 2 cores, though the average usage is somewhat lower
	limit := int(math.Floor(float64(maxp) / 1.75))

	fmt.Fprintf(os.Stderr, "Found %d cores, limiting parallelism with --test.parallel=%d\n", maxp, limit)
	if err := flag.Set("test.parallel", strconv.Itoa(limit)); err != nil {
		fmt.Fprintf(os.Stderr, "Unable to set test.parallel: %v\n", err)
	}
	runtime.GOMAXPROCS(limit)
}

// StartArgs returns the arguments normally used for starting minikube
func StartArgs() []string {
	return strings.Split(*startArgs, " ")
}

// Target returns where the minikube binary can be found
func Target() string {
	return *binaryPath
}

// NoneDriver returns whether or not this test is using the none driver
func NoneDriver() bool {
	return strings.Contains(*startArgs, "--driver=none") || strings.Contains(*startArgs, "--vm-driver=none")
}

// HyperVDriver returns whether or not this test is using the Hyper-V driver
func HyperVDriver() bool {
	return strings.Contains(*startArgs, "--driver=hyperv") || strings.Contains(*startArgs, "--vm-driver=hyperv")
}

// DockerDriver returns whether or not this test is using the docker or podman driver
func DockerDriver() bool {
	return strings.Contains(*startArgs, "--driver=docker") || strings.Contains(*startArgs, "--vm-driver=docker")
}

// PodmanDriver returns whether or not this test is using the docker or podman driver
func PodmanDriver() bool {
	return strings.Contains(*startArgs, "--vm-driver=podman") || strings.Contains(*startArgs, "driver=podman")
}

// KicDriver returns whether or not this test is using the docker or podman driver
func KicDriver() bool {
	return DockerDriver() || PodmanDriver()
}

// ContainerRuntime returns the name of a specific container runtime if it was specified
func ContainerRuntime() string {
	flag := "--container-runtime="
	for _, s := range StartArgs() {
		if strings.HasPrefix(s, flag) {
			return strings.TrimPrefix(s, flag)
		}
	}
<<<<<<< HEAD
	return "docker"
=======
	return constants.DefaultContainerRuntime
>>>>>>> 1fe7615e
}

// GithubActionRunner returns true if running inside a github action runner
func GithubActionRunner() bool {
	// based on https://help.github.com/en/actions/configuring-and-managing-workflows/using-environment-variables
	return os.Getenv("GITHUB_ACTIONS") == "true"
}

func ContainerdContainerRuntime() bool {
	return strings.Contains(*startArgs, "--container-runtime=containerd")
}

// arm64Platform returns true if running on arm64/* platform
func arm64Platform() bool {
	return runtime.GOARCH == "arm64"
}

// NeedsPortForward returns access to endpoints with this driver needs port forwarding
// (Docker on non-Linux platforms requires ports to be forwarded to 127.0.0.1)
func NeedsPortForward() bool {
	return KicDriver() && (runtime.GOOS == "windows" || runtime.GOOS == "darwin") || driver.IsMicrosoftWSL()
}

// CanCleanup returns if cleanup is allowed
func CanCleanup() bool {
	return *cleanup
}

// Minutes will return timeout in minutes based on how slow the machine is
func Minutes(n int) time.Duration {
	return time.Duration(*timeOutMultiplier) * time.Duration(n) * time.Minute
}

// Seconds will return timeout in minutes based on how slow the machine is
func Seconds(n int) time.Duration {
	return time.Duration(*timeOutMultiplier) * time.Duration(n) * time.Second
}

// TestingKicBaseImage will return true if the integraiton test is running against a passed --base-image flag
func TestingKicBaseImage() bool {
	return strings.Contains(*startArgs, "base-image")
}<|MERGE_RESOLUTION|>--- conflicted
+++ resolved
@@ -138,11 +138,7 @@
 			return strings.TrimPrefix(s, flag)
 		}
 	}
-<<<<<<< HEAD
-	return "docker"
-=======
 	return constants.DefaultContainerRuntime
->>>>>>> 1fe7615e
 }
 
 // GithubActionRunner returns true if running inside a github action runner
