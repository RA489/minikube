--- conflicted
+++ resolved
@@ -59,40 +59,10 @@
 
 const waitTimeout = "wait-timeout"
 
-<<<<<<< HEAD
 var (
 	kicGroup   errgroup.Group
 	cacheGroup errgroup.Group
 )
-=======
-// Start spins up a guest and starts the kubernetes node.
-func Start(cc config.ClusterConfig, n config.Node, existingAddons map[string]bool, apiServer bool) (*kubeconfig.Settings, error) {
-	name := driver.MachineName(cc, n)
-	if apiServer {
-		out.T(out.ThumbsUp, "Starting control plane node {{.name}} in cluster {{.cluster}}", out.V{"name": name, "cluster": cc.Name})
-	} else {
-		out.T(out.ThumbsUp, "Starting node {{.name}} in cluster {{.cluster}}", out.V{"name": name, "cluster": cc.Name})
-	}
-
-	var kicGroup errgroup.Group
-	if driver.IsKIC(cc.Driver) {
-		beginDownloadKicArtifacts(&kicGroup)
-	}
-
-	var cacheGroup errgroup.Group
-	if !driver.BareMetal(cc.Driver) {
-		beginCacheKubernetesImages(&cacheGroup, cc.KubernetesConfig.ImageRepository, n.KubernetesVersion, cc.KubernetesConfig.ContainerRuntime)
-	}
-
-	// Abstraction leakage alert: startHost requires the config to be saved, to satistfy pkg/provision/buildroot.
-	// Hence, saveConfig must be called before startHost, and again afterwards when we know the IP.
-	if err := config.SaveProfile(viper.GetString(config.ProfileName), &cc); err != nil {
-		exit.WithError("Failed to save config", err)
-	}
-
-	handleDownloadOnly(&cacheGroup, &kicGroup, n.KubernetesVersion)
-	waitDownloadKicArtifacts(&kicGroup)
->>>>>>> 5e0be853
 
 // Starter is a struct with all the necessary information to start a node
 type Starter struct {
@@ -121,13 +91,13 @@
 
 	// ssh should be set up by now
 	// switch to using ssh runner since it is faster
-	if driver.IsKIC(cc.Driver) {
-		sshRunner, err := machine.SSHRunner(host)
+	if driver.IsKIC(starter.Cfg.Driver) {
+		sshRunner, err := machine.SSHRunner(starter.Host)
 		if err != nil {
 			glog.Infof("error getting ssh runner: %v", err)
 		} else {
 			glog.Infof("Using ssh runner for kic...")
-			mRunner = sshRunner
+			starter.Runner = sshRunner
 		}
 	}
 
