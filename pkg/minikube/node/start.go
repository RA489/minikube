--- conflicted
+++ resolved
@@ -383,13 +383,8 @@
 		}
 	}
 
-<<<<<<< HEAD
-	if _, ff := err.(*oci.FailFastError); ff {
+	if err, ff := errors.Cause(err).(*oci.FailFastError); ff {
 		klog.Infof("will skip retrying to create machine because error is not retriable: %v", err)
-=======
-	if err, ff := errors.Cause(err).(*oci.FailFastError); ff {
-		glog.Infof("will skip retrying to create machine because error is not retriable: %v", err)
->>>>>>> e573b928
 		return host, exists, err
 	}
 
