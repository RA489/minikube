/*
Copyright 2020 The Kubernetes Authors All rights reserved.

Licensed under the Apache License, Version 2.0 (the "License");
you may not use this file except in compliance with the License.
You may obtain a copy of the License at

    http://www.apache.org/licenses/LICENSE-2.0

Unless required by applicable law or agreed to in writing, software
distributed under the License is distributed on an "AS IS" BASIS,
WITHOUT WARRANTIES OR CONDITIONS OF ANY KIND, either express or implied.
See the License for the specific language governing permissions and
limitations under the License.
*/

package node

import (
	"fmt"
	"net"
	"os"
	"os/exec"
	"strconv"
	"strings"
	"time"

	"github.com/blang/semver"
	"github.com/docker/machine/libmachine"
	"github.com/docker/machine/libmachine/host"
	"github.com/golang/glog"
	"github.com/pkg/errors"
	"github.com/spf13/viper"
	"golang.org/x/sync/errgroup"
	cmdcfg "k8s.io/minikube/cmd/minikube/cmd/config"
	"k8s.io/minikube/pkg/addons"
	"k8s.io/minikube/pkg/drivers/kic/oci"
	"k8s.io/minikube/pkg/minikube/bootstrapper"
	"k8s.io/minikube/pkg/minikube/bootstrapper/images"
	"k8s.io/minikube/pkg/minikube/cluster"
	"k8s.io/minikube/pkg/minikube/command"
	"k8s.io/minikube/pkg/minikube/config"
	"k8s.io/minikube/pkg/minikube/constants"
	"k8s.io/minikube/pkg/minikube/cruntime"
	"k8s.io/minikube/pkg/minikube/driver"
	"k8s.io/minikube/pkg/minikube/exit"
	"k8s.io/minikube/pkg/minikube/kubeconfig"
	"k8s.io/minikube/pkg/minikube/localpath"
	"k8s.io/minikube/pkg/minikube/logs"
	"k8s.io/minikube/pkg/minikube/machine"
	"k8s.io/minikube/pkg/minikube/out"
	"k8s.io/minikube/pkg/minikube/proxy"
	"k8s.io/minikube/pkg/util"
	"k8s.io/minikube/pkg/util/retry"
)

const (
	waitTimeout      = "wait-timeout"
	waitUntilHealthy = "wait"
	embedCerts       = "embed-certs"
	keepContext      = "keep-context"
	imageRepository  = "image-repository"
	containerRuntime = "container-runtime"
)

// Start spins up a guest and starts the kubernetes node.
func Start(cc config.ClusterConfig, n config.Node, existingAddons map[string]bool, apiServer bool) *kubeconfig.Settings {
	cp := ""
	if apiServer {
		cp = "control plane "
	}

	out.T(out.ThumbsUp, "Starting {{.controlPlane}}node {{.name}} in cluster {{.cluster}}", out.V{"controlPlane": cp, "name": n.Name, "cluster": cc.Name})

	var kicGroup errgroup.Group
	if driver.IsKIC(cc.Driver) {
		beginDownloadKicArtifacts(&kicGroup)
	}

	var cacheGroup errgroup.Group
	if !driver.BareMetal(cc.Driver) {
		beginCacheKubernetesImages(&cacheGroup, cc.KubernetesConfig.ImageRepository, n.KubernetesVersion, cc.KubernetesConfig.ContainerRuntime)
	}

	// Abstraction leakage alert: startHost requires the config to be saved, to satistfy pkg/provision/buildroot.
	// Hence, saveConfig must be called before startHost, and again afterwards when we know the IP.
	if err := config.SaveProfile(viper.GetString(config.ProfileName), &cc); err != nil {
		exit.WithError("Failed to save config", err)
	}

	handleDownloadOnly(&cacheGroup, &kicGroup, n.KubernetesVersion)
	waitDownloadKicArtifacts(&kicGroup)

	mRunner, preExists, machineAPI, host := startMachine(&cc, &n)
	defer machineAPI.Close()

	// wait for preloaded tarball to finish downloading before configuring runtimes
	waitCacheRequiredImages(&cacheGroup)

	sv, err := util.ParseKubernetesVersion(n.KubernetesVersion)
	if err != nil {
		exit.WithError("Failed to parse kubernetes version", err)
	}

	// configure the runtime (docker, containerd, crio)
	cr := configureRuntimes(mRunner, cc.Driver, cc.KubernetesConfig, sv)
	showVersionInfo(n.KubernetesVersion, cr)

	var bs bootstrapper.Bootstrapper
	var kcs *kubeconfig.Settings
	if apiServer {
		// Must be written before bootstrap, otherwise health checks may flake due to stale IP
		kcs = setupKubeconfig(host, &cc, &n, cc.Name)
		if err != nil {
			exit.WithError("Failed to setup kubeconfig", err)
		}

		// setup kubeadm (must come after setupKubeconfig)
		bs = setupKubeAdm(machineAPI, cc, n)
		err = bs.StartCluster(cc)
		if err != nil {
			exit.WithLogEntries("Error starting cluster", err, logs.FindProblems(cr, bs, cc, mRunner))
		}

		// write the kubeconfig to the file system after everything required (like certs) are created by the bootstrapper
		if err := kubeconfig.Update(kcs); err != nil {
			exit.WithError("Failed to update kubeconfig file.", err)
		}
	} else {
		bs, err = cluster.Bootstrapper(machineAPI, viper.GetString(cmdcfg.Bootstrapper), cc, n)
		if err != nil {
			exit.WithError("Failed to get bootstrapper", err)
		}

		if err = bs.SetupCerts(cc.KubernetesConfig, n); err != nil {
			exit.WithError("setting up certs", err)
		}
	}

	configureMounts()

	if err := CacheAndLoadImagesInConfig(); err != nil {
		out.T(out.FailureType, "Unable to load cached images from config file.")
	}

	// enable addons, both old and new!
	if existingAddons != nil {
		addons.Start(viper.GetString(config.ProfileName), existingAddons, config.AddonList)
	}

	if apiServer {
		// special ops for none , like change minikube directory.
		// multinode super doesn't work on the none driver
		if cc.Driver == driver.None && len(cc.Nodes) == 1 {
			prepareNone()
		}

		// Skip pre-existing, because we already waited for health
		if viper.GetBool(waitUntilHealthy) && !preExists {
			if err := bs.WaitForNode(cc, n, viper.GetDuration(waitTimeout)); err != nil {
				exit.WithError("Wait failed", err)
			}
		}
	} else {
		if err := bs.UpdateNode(cc, n, cr); err != nil {
			exit.WithError("Updating node", err)
		}

		cp, err := config.PrimaryControlPlane(&cc)
		if err != nil {
			exit.WithError("Getting primary control plane", err)
		}
		cpBs, err := cluster.Bootstrapper(machineAPI, viper.GetString(cmdcfg.Bootstrapper), cc, cp)
		if err != nil {
			exit.WithError("Getting bootstrapper", err)
		}

		joinCmd, err := cpBs.GenerateToken(cc)
		if err != nil {
			exit.WithError("generating join token", err)
		}

		if err = bs.JoinCluster(cc, n, joinCmd); err != nil {
			exit.WithError("joining cluster", err)
		}
	}

	return kcs
}

// ConfigureRuntimes does what needs to happen to get a runtime going.
func configureRuntimes(runner cruntime.CommandRunner, drvName string, k8s config.KubernetesConfig, kv semver.Version) cruntime.Manager {
	co := cruntime.Config{
		Type:   viper.GetString(containerRuntime),
		Runner: runner, ImageRepository: k8s.ImageRepository,
		KubernetesVersion: kv,
	}
	cr, err := cruntime.New(co)
	if err != nil {
		exit.WithError("Failed runtime", err)
	}

	disableOthers := true
	if driver.BareMetal(drvName) {
		disableOthers = false
	}

	// Preload is overly invasive for bare metal, and caching is not meaningful. KIC handled elsewhere.
	if driver.IsVM(drvName) {
		if err := cr.Preload(k8s); err != nil {
			switch err.(type) {
			case *cruntime.ErrISOFeature:
				out.T(out.Tip, "Existing disk is missing new features ({{.error}}). To upgrade, run 'minikube delete'", out.V{"error": err})
			default:
				glog.Warningf("%s preload failed: %v, falling back to caching images", cr.Name(), err)
			}

			if err := machine.CacheImagesForBootstrapper(k8s.ImageRepository, k8s.KubernetesVersion, viper.GetString(cmdcfg.Bootstrapper)); err != nil {
				exit.WithError("Failed to cache images", err)
			}
		}
	}

	err = cr.Enable(disableOthers)
	if err != nil {
		exit.WithError("Failed to enable container runtime", err)
	}

	return cr
}

// setupKubeAdm adds any requested files into the VM before Kubernetes is started
func setupKubeAdm(mAPI libmachine.API, cfg config.ClusterConfig, n config.Node) bootstrapper.Bootstrapper {
	bs, err := cluster.Bootstrapper(mAPI, viper.GetString(cmdcfg.Bootstrapper), cfg, n)
	if err != nil {
		exit.WithError("Failed to get bootstrapper", err)
	}
	for _, eo := range config.ExtraOptions {
		out.T(out.Option, "{{.extra_option_component_name}}.{{.key}}={{.value}}", out.V{"extra_option_component_name": eo.Component, "key": eo.Key, "value": eo.Value})
	}
	// Loads cached images, generates config files, download binaries
	if err := bs.UpdateCluster(cfg); err != nil {
		exit.WithError("Failed to update cluster", err)
	}
	if err := bs.SetupCerts(cfg.KubernetesConfig, n); err != nil {
		exit.WithError("Failed to setup certs", err)
	}
	return bs
}

func setupKubeconfig(h *host.Host, cc *config.ClusterConfig, n *config.Node, clusterName string) *kubeconfig.Settings {
	addr, err := apiServerURL(*h, *cc, *n)
	if err != nil {
		exit.WithError("Failed to get API Server URL", err)
	}

	if cc.KubernetesConfig.APIServerName != constants.APIServerName {
		addr = strings.Replace(addr, n.IP, cc.KubernetesConfig.APIServerName, -1)
	}
	kcs := &kubeconfig.Settings{
		ClusterName:          clusterName,
		ClusterServerAddress: addr,
		ClientCertificate:    localpath.ClientCert(cc.Name),
		ClientKey:            localpath.ClientKey(cc.Name),
		CertificateAuthority: localpath.CACert(),
		KeepContext:          viper.GetBool(keepContext),
		EmbedCerts:           viper.GetBool(embedCerts),
	}

	kcs.SetPath(kubeconfig.PathFromEnv())
	return kcs
}

func apiServerURL(h host.Host, cc config.ClusterConfig, n config.Node) (string, error) {
	hostname := ""
	port := n.Port
	var err error
	if driver.IsKIC(h.DriverName) {
		// for kic drivers we use 127.0.0.1 instead of node IP,
		// because of Docker on MacOs limitations for reaching to container's IP.
		hostname = oci.DefaultBindIPV4
		port, err = oci.ForwardedPort(h.DriverName, h.Name, port)
		if err != nil {
			return "", errors.Wrap(err, "host port binding")
		}
	} else {
		hostname, err = h.Driver.GetIP()
		if err != nil {
			return "", errors.Wrap(err, "get ip")
		}
	}

	if cc.KubernetesConfig.APIServerName != constants.APIServerName {
		hostname = cc.KubernetesConfig.APIServerName
	}
	return fmt.Sprintf("https://" + net.JoinHostPort(hostname, strconv.Itoa(port))), nil
}

// StartMachine starts a VM
func startMachine(cfg *config.ClusterConfig, node *config.Node) (runner command.Runner, preExists bool, machineAPI libmachine.API, host *host.Host) {
	m, err := machine.NewAPIClient()
	if err != nil {
		exit.WithError("Failed to get machine client", err)
	}
	host, preExists = startHost(m, *cfg, *node)
	runner, err = machine.CommandRunner(host)
	if err != nil {
		exit.WithError("Failed to get command runner", err)
	}

	ip := validateNetwork(host, runner)

	// Bypass proxy for minikube's vm host ip
	err = proxy.ExcludeIP(ip)
	if err != nil {
		out.ErrT(out.FailureType, "Failed to set NO_PROXY Env. Please use `export NO_PROXY=$NO_PROXY,{{.ip}}`.", out.V{"ip": ip})
	}

	// Save IP to config file for subsequent use
	node.IP = ip
	err = config.SaveNode(cfg, node)
	if err != nil {
		exit.WithError("saving node", err)
	}

	return runner, preExists, m, host
}

// startHost starts a new minikube host using a VM or None
func startHost(api libmachine.API, cc config.ClusterConfig, n config.Node) (*host.Host, bool) {
	host, exists, err := machine.StartHost(api, cc, n)
	if err == nil {
		return host, exists
	}
	out.T(out.Embarrassed, "StartHost failed, but will try again: {{.error}}", out.V{"error": err})

	// NOTE: People get very cranky if you delete their prexisting VM. Only delete new ones.
	if !exists {
		err := machine.DeleteHost(api, driver.MachineName(cc, n))
		if err != nil {
			glog.Warningf("delete host: %v", err)
		}
	}

	// Try again, but just once to avoid making the logs overly confusing
	time.Sleep(5 * time.Second)

	host, exists, err = machine.StartHost(api, cc, n)
	if err == nil {
		return host, exists
	}

<<<<<<< HEAD
	// Don't use host.Driver to avoid nil pointer deref
	drv := cc.Driver
	exit.WithError(fmt.Sprintf(`%s %s start failed`, drv, driver.MachineType(drv)), err)
=======
	out.T(out.FailureType, "StartHost failed again: {{.error}}", out.V{"error": err})
	out.T(out.Workaround, `Run: "{{.delete}}", then "{{.start}} --alsologtostderr -v=1" to try again with more logging`,
		out.V{"delete": mustload.ExampleCmd(cc.Name, "delete"), "start": mustload.ExampleCmd(cc.Name, "start")})

	drv := cc.Driver
	exit.WithError(fmt.Sprintf(`Failed to start %s %s. "%s" may fix it.`, drv, driver.MachineType(drv), mustload.ExampleCmd(cc.Name, "start")), err)
>>>>>>> 4f891d51
	return host, exists
}

// validateNetwork tries to catch network problems as soon as possible
func validateNetwork(h *host.Host, r command.Runner) string {
	ip, err := h.Driver.GetIP()
	if err != nil {
		exit.WithError("Unable to get VM IP address", err)
	}

	optSeen := false
	warnedOnce := false
	for _, k := range proxy.EnvVars {
		if v := os.Getenv(k); v != "" {
			if !optSeen {
				out.T(out.Internet, "Found network options:")
				optSeen = true
			}
			out.T(out.Option, "{{.key}}={{.value}}", out.V{"key": k, "value": v})
			ipExcluded := proxy.IsIPExcluded(ip) // Skip warning if minikube ip is already in NO_PROXY
			k = strings.ToUpper(k)               // for http_proxy & https_proxy
			if (k == "HTTP_PROXY" || k == "HTTPS_PROXY") && !ipExcluded && !warnedOnce {
				out.WarningT("You appear to be using a proxy, but your NO_PROXY environment does not include the minikube IP ({{.ip_address}}). Please see {{.documentation_url}} for more details", out.V{"ip_address": ip, "documentation_url": "https://minikube.sigs.k8s.io/docs/reference/networking/proxy/"})
				warnedOnce = true
			}
		}
	}

	if !driver.BareMetal(h.Driver.DriverName()) && !driver.IsKIC(h.Driver.DriverName()) {
		trySSH(h, ip)
	}

	tryLookup(r)
	tryRegistry(r)
	return ip
}

func trySSH(h *host.Host, ip string) {
	if viper.GetBool("force") {
		return
	}

	sshAddr := net.JoinHostPort(ip, "22")

	dial := func() (err error) {
		d := net.Dialer{Timeout: 3 * time.Second}
		conn, err := d.Dial("tcp", sshAddr)
		if err != nil {
			out.WarningT("Unable to verify SSH connectivity: {{.error}}. Will retry...", out.V{"error": err})
			return err
		}
		_ = conn.Close()
		return nil
	}

	if err := retry.Expo(dial, time.Second, 13*time.Second); err != nil {
		exit.WithCodeT(exit.IO, `minikube is unable to connect to the VM: {{.error}}

	This is likely due to one of two reasons:

	- VPN or firewall interference
	- {{.hypervisor}} network configuration issue

	Suggested workarounds:

	- Disable your local VPN or firewall software
	- Configure your local VPN or firewall to allow access to {{.ip}}
	- Restart or reinstall {{.hypervisor}}
	- Use an alternative --vm-driver
	- Use --force to override this connectivity check
	`, out.V{"error": err, "hypervisor": h.Driver.DriverName(), "ip": ip})
	}
}

func tryLookup(r command.Runner) {
	// DNS check
	if rr, err := r.RunCmd(exec.Command("nslookup", "kubernetes.io", "-type=ns")); err != nil {
		glog.Infof("%s failed: %v which might be okay will retry nslookup without query type", rr.Args, err)
		// will try with without query type for ISOs with different busybox versions.
		if _, err = r.RunCmd(exec.Command("nslookup", "kubernetes.io")); err != nil {
			glog.Warningf("nslookup failed: %v", err)
			out.WarningT("Node may be unable to resolve external DNS records")
		}
	}
}
func tryRegistry(r command.Runner) {
	// Try an HTTPS connection to the image repository
	proxy := os.Getenv("HTTPS_PROXY")
	opts := []string{"-sS"}
	if proxy != "" && !strings.HasPrefix(proxy, "localhost") && !strings.HasPrefix(proxy, "127.0") {
		opts = append([]string{"-x", proxy}, opts...)
	}

	repo := viper.GetString(imageRepository)
	if repo == "" {
		repo = images.DefaultKubernetesRepo
	}

	opts = append(opts, fmt.Sprintf("https://%s/", repo))
	if rr, err := r.RunCmd(exec.Command("curl", opts...)); err != nil {
		glog.Warningf("%s failed: %v", rr.Args, err)
		out.WarningT("VM is unable to access {{.repository}}, you may need to configure a proxy or set --image-repository", out.V{"repository": repo})
	}
}

// prepareNone prepares the user and host for the joy of the "none" driver
func prepareNone() {
	out.T(out.StartingNone, "Configuring local host environment ...")
	if viper.GetBool(config.WantNoneDriverWarning) {
		out.T(out.Empty, "")
		out.WarningT("The 'none' driver provides limited isolation and may reduce system security and reliability.")
		out.WarningT("For more information, see:")
		out.T(out.URL, "https://minikube.sigs.k8s.io/docs/reference/drivers/none/")
		out.T(out.Empty, "")
	}

	if os.Getenv("CHANGE_MINIKUBE_NONE_USER") == "" {
		home := os.Getenv("HOME")
		out.WarningT("kubectl and minikube configuration will be stored in {{.home_folder}}", out.V{"home_folder": home})
		out.WarningT("To use kubectl or minikube commands as your own user, you may need to relocate them. For example, to overwrite your own settings, run:")

		out.T(out.Empty, "")
		out.T(out.Command, "sudo mv {{.home_folder}}/.kube {{.home_folder}}/.minikube $HOME", out.V{"home_folder": home})
		out.T(out.Command, "sudo chown -R $USER $HOME/.kube $HOME/.minikube")
		out.T(out.Empty, "")

		out.T(out.Tip, "This can also be done automatically by setting the env var CHANGE_MINIKUBE_NONE_USER=true")
	}

	if err := util.MaybeChownDirRecursiveToMinikubeUser(localpath.MiniPath()); err != nil {
		exit.WithCodeT(exit.Permissions, "Failed to change permissions for {{.minikube_dir_path}}: {{.error}}", out.V{"minikube_dir_path": localpath.MiniPath(), "error": err})
	}
}<|MERGE_RESOLUTION|>--- conflicted
+++ resolved
@@ -48,6 +48,7 @@
 	"k8s.io/minikube/pkg/minikube/localpath"
 	"k8s.io/minikube/pkg/minikube/logs"
 	"k8s.io/minikube/pkg/minikube/machine"
+	"k8s.io/minikube/pkg/minikube/mustload"
 	"k8s.io/minikube/pkg/minikube/out"
 	"k8s.io/minikube/pkg/minikube/proxy"
 	"k8s.io/minikube/pkg/util"
@@ -350,18 +351,9 @@
 		return host, exists
 	}
 
-<<<<<<< HEAD
 	// Don't use host.Driver to avoid nil pointer deref
 	drv := cc.Driver
-	exit.WithError(fmt.Sprintf(`%s %s start failed`, drv, driver.MachineType(drv)), err)
-=======
-	out.T(out.FailureType, "StartHost failed again: {{.error}}", out.V{"error": err})
-	out.T(out.Workaround, `Run: "{{.delete}}", then "{{.start}} --alsologtostderr -v=1" to try again with more logging`,
-		out.V{"delete": mustload.ExampleCmd(cc.Name, "delete"), "start": mustload.ExampleCmd(cc.Name, "start")})
-
-	drv := cc.Driver
 	exit.WithError(fmt.Sprintf(`Failed to start %s %s. "%s" may fix it.`, drv, driver.MachineType(drv), mustload.ExampleCmd(cc.Name, "start")), err)
->>>>>>> 4f891d51
 	return host, exists
 }
 
