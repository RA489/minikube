/*
Copyright 2016 The Kubernetes Authors All rights reserved.

Licensed under the Apache License, Version 2.0 (the "License");
you may not use this file except in compliance with the License.
You may obtain a copy of the License at

    http://www.apache.org/licenses/LICENSE-2.0

Unless required by applicable law or agreed to in writing, software
distributed under the License is distributed on an "AS IS" BASIS,
WITHOUT WARRANTIES OR CONDITIONS OF ANY KIND, either express or implied.
See the License for the specific language governing permissions and
limitations under the License.
*/

package cmd

import (
	"encoding/json"
	"fmt"
	"math"
	"net"
	"net/url"
	"os"
	"os/exec"
	"os/user"
	"path/filepath"
	"runtime"
	"strconv"
	"strings"
	"time"

	"github.com/blang/semver"
	"github.com/docker/machine/libmachine"
	"github.com/docker/machine/libmachine/host"
	"github.com/docker/machine/libmachine/ssh"
	"github.com/golang/glog"
	"github.com/google/go-containerregistry/pkg/authn"
	"github.com/google/go-containerregistry/pkg/name"
	"github.com/google/go-containerregistry/pkg/v1/remote"
	"github.com/pkg/errors"
	"github.com/shirou/gopsutil/cpu"
	gopshost "github.com/shirou/gopsutil/host"
	"github.com/spf13/cobra"
	"github.com/spf13/viper"
	"golang.org/x/sync/errgroup"
	cmdcfg "k8s.io/minikube/cmd/minikube/cmd/config"
	"k8s.io/minikube/pkg/minikube/bootstrapper"
	"k8s.io/minikube/pkg/minikube/bootstrapper/bsutil"
	"k8s.io/minikube/pkg/minikube/bootstrapper/images"
	"k8s.io/minikube/pkg/minikube/cluster"
	"k8s.io/minikube/pkg/minikube/command"
	"k8s.io/minikube/pkg/minikube/config"
	"k8s.io/minikube/pkg/minikube/constants"
	"k8s.io/minikube/pkg/minikube/cruntime"
	"k8s.io/minikube/pkg/minikube/driver"
	"k8s.io/minikube/pkg/minikube/exit"
	"k8s.io/minikube/pkg/minikube/kubeconfig"
	"k8s.io/minikube/pkg/minikube/localpath"
	"k8s.io/minikube/pkg/minikube/logs"
	"k8s.io/minikube/pkg/minikube/machine"
	"k8s.io/minikube/pkg/minikube/node"
	"k8s.io/minikube/pkg/minikube/notify"
	"k8s.io/minikube/pkg/minikube/out"
	"k8s.io/minikube/pkg/minikube/proxy"
	"k8s.io/minikube/pkg/minikube/registry"
	"k8s.io/minikube/pkg/minikube/translate"
	pkgutil "k8s.io/minikube/pkg/util"
	"k8s.io/minikube/pkg/util/lock"
	"k8s.io/minikube/pkg/version"
)

const (
<<<<<<< HEAD
	isoURL                = "iso-url"
	memory                = "memory"
	cpus                  = "cpus"
	humanReadableDiskSize = "disk-size"
	nfsSharesRoot         = "nfs-shares-root"
	nfsShare              = "nfs-share"
	kubernetesVersion     = "kubernetes-version"
	hostOnlyCIDR          = "host-only-cidr"
	containerRuntime      = "container-runtime"
	criSocket             = "cri-socket"
	networkPlugin         = "network-plugin"
	enableDefaultCNI      = "enable-default-cni"
	hypervVirtualSwitch   = "hyperv-virtual-switch"
	kvmNetwork            = "kvm-network"
	kvmQemuURI            = "kvm-qemu-uri"
	kvmGPU                = "kvm-gpu"
	kvmHidden             = "kvm-hidden"
	minikubeEnvPrefix     = "MINIKUBE"
	defaultMemorySize     = "2000mb"
	defaultDiskSize       = "20000mb"
	keepContext           = "keep-context"
	createMount           = "mount"
	featureGates          = "feature-gates"
	apiServerName         = "apiserver-name"
	apiServerPort         = "apiserver-port"
	dnsDomain             = "dns-domain"
	serviceCIDR           = "service-cluster-ip-range"
	imageMirrorCountry    = "image-mirror-country"
	mountString           = "mount-string"
	disableDriverMounts   = "disable-driver-mounts"
	cacheImages           = "cache-images"
	uuid                  = "uuid"
	vpnkitSock            = "hyperkit-vpnkit-sock"
	vsockPorts            = "hyperkit-vsock-ports"
	embedCerts            = "embed-certs"
	noVTXCheck            = "no-vtx-check"
	downloadOnly          = "download-only"
	dnsProxy              = "dns-proxy"
	hostDNSResolver       = "host-dns-resolver"
	waitUntilHealthy      = "wait"
	force                 = "force"
	dryRun                = "dry-run"
	interactive           = "interactive"
	waitTimeout           = "wait-timeout"
	nativeSSH             = "native-ssh"
	minimumMemorySize     = "1024mb"
	minimumCPUS           = 2
	minimumDiskSize       = "2000mb"
	autoUpdate            = "auto-update-drivers"
	hostOnlyNicType       = "host-only-nic-type"
	natNicType            = "nat-nic-type"
=======
	isoURL                  = "iso-url"
	memory                  = "memory"
	cpus                    = "cpus"
	humanReadableDiskSize   = "disk-size"
	nfsSharesRoot           = "nfs-shares-root"
	nfsShare                = "nfs-share"
	kubernetesVersion       = "kubernetes-version"
	hostOnlyCIDR            = "host-only-cidr"
	containerRuntime        = "container-runtime"
	criSocket               = "cri-socket"
	networkPlugin           = "network-plugin"
	enableDefaultCNI        = "enable-default-cni"
	hypervVirtualSwitch     = "hyperv-virtual-switch"
	hypervUseExternalSwitch = "hyperv-use-external-switch"
	hypervExternalAdapter   = "hyperv-external-adapter"
	kvmNetwork              = "kvm-network"
	kvmQemuURI              = "kvm-qemu-uri"
	kvmGPU                  = "kvm-gpu"
	kvmHidden               = "kvm-hidden"
	minikubeEnvPrefix       = "MINIKUBE"
	defaultMemorySize       = "2000mb"
	installAddons           = "install-addons"
	defaultDiskSize         = "20000mb"
	keepContext             = "keep-context"
	createMount             = "mount"
	featureGates            = "feature-gates"
	apiServerName           = "apiserver-name"
	apiServerPort           = "apiserver-port"
	dnsDomain               = "dns-domain"
	serviceCIDR             = "service-cluster-ip-range"
	imageRepository         = "image-repository"
	imageMirrorCountry      = "image-mirror-country"
	mountString             = "mount-string"
	disableDriverMounts     = "disable-driver-mounts"
	cacheImages             = "cache-images"
	uuid                    = "uuid"
	vpnkitSock              = "hyperkit-vpnkit-sock"
	vsockPorts              = "hyperkit-vsock-ports"
	embedCerts              = "embed-certs"
	noVTXCheck              = "no-vtx-check"
	downloadOnly            = "download-only"
	dnsProxy                = "dns-proxy"
	hostDNSResolver         = "host-dns-resolver"
	waitUntilHealthy        = "wait"
	force                   = "force"
	dryRun                  = "dry-run"
	interactive             = "interactive"
	waitTimeout             = "wait-timeout"
	nativeSSH               = "native-ssh"
	minimumMemorySize       = "1024mb"
	minimumCPUS             = 2
	minimumDiskSize         = "2000mb"
	autoUpdate              = "auto-update-drivers"
	hostOnlyNicType         = "host-only-nic-type"
	natNicType              = "nat-nic-type"
>>>>>>> ff763db1
)

var (
	registryMirror   []string
	dockerEnv        []string
	dockerOpt        []string
	insecureRegistry []string
	apiServerNames   []string
	addonList        []string
	apiServerIPs     []net.IP
	extraOptions     config.ExtraOptionSlice
)

func init() {
	initMinikubeFlags()
	initKubernetesFlags()
	initDriverFlags()
	initNetworkingFlags()
	if err := viper.BindPFlags(startCmd.Flags()); err != nil {
		exit.WithError("unable to bind flags", err)
	}
}

// initMinikubeFlags includes commandline flags for minikube.
func initMinikubeFlags() {
	viper.SetEnvPrefix(minikubeEnvPrefix)
	// Replaces '-' in flags with '_' in env variables
	// e.g. iso-url => $ENVPREFIX_ISO_URL
	viper.SetEnvKeyReplacer(strings.NewReplacer("-", "_"))
	viper.AutomaticEnv()

	startCmd.Flags().Bool(force, false, "Force minikube to perform possibly dangerous operations")
	startCmd.Flags().Bool(interactive, true, "Allow user prompts for more information")
	startCmd.Flags().Bool(dryRun, false, "dry-run mode. Validates configuration, but does not mutate system state")

	startCmd.Flags().Int(cpus, 2, "Number of CPUs allocated to the minikube VM.")
	startCmd.Flags().String(memory, defaultMemorySize, "Amount of RAM allocated to the minikube VM (format: <number>[<unit>], where unit = b, k, m or g).")
	startCmd.Flags().String(humanReadableDiskSize, defaultDiskSize, "Disk size allocated to the minikube VM (format: <number>[<unit>], where unit = b, k, m or g).")
	startCmd.Flags().Bool(downloadOnly, false, "If true, only download and cache files for later use - don't install or start anything.")
	startCmd.Flags().Bool(cacheImages, true, "If true, cache docker images for the current bootstrapper and load them into the machine. Always false with --vm-driver=none.")
	startCmd.Flags().String(isoURL, constants.DefaultISOURL, "Location of the minikube iso.")
	startCmd.Flags().Bool(keepContext, false, "This will keep the existing kubectl context and will create a minikube context.")
	startCmd.Flags().Bool(embedCerts, false, "if true, will embed the certs in kubeconfig.")
	startCmd.Flags().String(containerRuntime, "docker", "The container runtime to be used (docker, crio, containerd).")
	startCmd.Flags().Bool(createMount, false, "This will start the mount daemon and automatically mount files into minikube.")
	startCmd.Flags().String(mountString, constants.DefaultMountDir+":/minikube-host", "The argument to pass the minikube mount command on start.")
	startCmd.Flags().StringArrayVar(&addonList, "addons", nil, "Enable addons. see `minikube addons list` for a list of valid addon names.")
	startCmd.Flags().String(criSocket, "", "The cri socket path to be used.")
	startCmd.Flags().String(networkPlugin, "", "The name of the network plugin.")
	startCmd.Flags().Bool(enableDefaultCNI, false, "Enable the default CNI plugin (/etc/cni/net.d/k8s.conf). Used in conjunction with \"--network-plugin=cni\".")
	startCmd.Flags().Bool(waitUntilHealthy, true, "Block until the apiserver is servicing API requests")
	startCmd.Flags().Duration(waitTimeout, 6*time.Minute, "max time to wait per Kubernetes core services to be healthy.")
	startCmd.Flags().Bool(nativeSSH, true, "Use native Golang SSH client (default true). Set to 'false' to use the command line 'ssh' command when accessing the docker machine. Useful for the machine drivers when they will not start with 'Waiting for SSH'.")
	startCmd.Flags().Bool(autoUpdate, true, "If set, automatically updates drivers to the latest version. Defaults to true.")
	startCmd.Flags().Bool(installAddons, true, "If set, install addons. Defaults to true.")
}

// initKubernetesFlags inits the commandline flags for kubernetes related options
func initKubernetesFlags() {
	startCmd.Flags().String(kubernetesVersion, "", "The kubernetes version that the minikube VM will use (ex: v1.2.3)")
	startCmd.Flags().Var(&extraOptions, "extra-config",
		`A set of key=value pairs that describe configuration that may be passed to different components.
		The key should be '.' separated, and the first part before the dot is the component to apply the configuration to.
		Valid components are: kubelet, kubeadm, apiserver, controller-manager, etcd, proxy, scheduler
		Valid kubeadm parameters: `+fmt.Sprintf("%s, %s", strings.Join(bsutil.KubeadmExtraArgsWhitelist[bsutil.KubeadmCmdParam], ", "), strings.Join(bsutil.KubeadmExtraArgsWhitelist[bsutil.KubeadmConfigParam], ",")))
	startCmd.Flags().String(featureGates, "", "A set of key=value pairs that describe feature gates for alpha/experimental features.")
	startCmd.Flags().String(dnsDomain, constants.ClusterDNSDomain, "The cluster dns domain name used in the kubernetes cluster")
	startCmd.Flags().Int(apiServerPort, constants.APIServerPort, "The apiserver listening port")
	startCmd.Flags().String(apiServerName, constants.APIServerName, "The apiserver name which is used in the generated certificate for kubernetes.  This can be used if you want to make the apiserver available from outside the machine")
	startCmd.Flags().StringArrayVar(&apiServerNames, "apiserver-names", nil, "A set of apiserver names which are used in the generated certificate for kubernetes.  This can be used if you want to make the apiserver available from outside the machine")
	startCmd.Flags().IPSliceVar(&apiServerIPs, "apiserver-ips", nil, "A set of apiserver IP Addresses which are used in the generated certificate for kubernetes.  This can be used if you want to make the apiserver available from outside the machine")
}

// initDriverFlags inits the commandline flags for vm drivers
func initDriverFlags() {
	startCmd.Flags().String("vm-driver", "", fmt.Sprintf("Driver is one of: %v (defaults to auto-detect)", driver.DisplaySupportedDrivers()))
	startCmd.Flags().Bool(disableDriverMounts, false, "Disables the filesystem mounts provided by the hypervisors")

	// kvm2
	startCmd.Flags().String(kvmNetwork, "default", "The KVM network name. (kvm2 driver only)")
	startCmd.Flags().String(kvmQemuURI, "qemu:///system", "The KVM QEMU connection URI. (kvm2 driver only)")
	startCmd.Flags().Bool(kvmGPU, false, "Enable experimental NVIDIA GPU support in minikube")
	startCmd.Flags().Bool(kvmHidden, false, "Hide the hypervisor signature from the guest in minikube (kvm2 driver only)")

	// virtualbox
	startCmd.Flags().String(hostOnlyCIDR, "192.168.99.1/24", "The CIDR to be used for the minikube VM (virtualbox driver only)")
	startCmd.Flags().Bool(dnsProxy, false, "Enable proxy for NAT DNS requests (virtualbox driver only)")
	startCmd.Flags().Bool(hostDNSResolver, true, "Enable host resolver for NAT DNS requests (virtualbox driver only)")
	startCmd.Flags().Bool(noVTXCheck, false, "Disable checking for the availability of hardware virtualization before the vm is started (virtualbox driver only)")
	startCmd.Flags().String(hostOnlyNicType, "virtio", "NIC Type used for host only network. One of Am79C970A, Am79C973, 82540EM, 82543GC, 82545EM, or virtio (virtualbox driver only)")
	startCmd.Flags().String(natNicType, "virtio", "NIC Type used for host only network. One of Am79C970A, Am79C973, 82540EM, 82543GC, 82545EM, or virtio (virtualbox driver only)")

	// hyperkit
	startCmd.Flags().StringSlice(vsockPorts, []string{}, "List of guest VSock ports that should be exposed as sockets on the host (hyperkit driver only)")
	startCmd.Flags().String(uuid, "", "Provide VM UUID to restore MAC address (hyperkit driver only)")
	startCmd.Flags().String(vpnkitSock, "", "Location of the VPNKit socket used for networking. If empty, disables Hyperkit VPNKitSock, if 'auto' uses Docker for Mac VPNKit connection, otherwise uses the specified VSock (hyperkit driver only)")
	startCmd.Flags().StringSlice(nfsShare, []string{}, "Local folders to share with Guest via NFS mounts (hyperkit driver only)")
	startCmd.Flags().String(nfsSharesRoot, "/nfsshares", "Where to root the NFS Shares, defaults to /nfsshares (hyperkit driver only)")

	// hyperv
	startCmd.Flags().String(hypervVirtualSwitch, "", "The hyperv virtual switch name. Defaults to first found. (hyperv driver only)")
	startCmd.Flags().Bool(hypervUseExternalSwitch, false, "Whether to use external switch over Default Switch if virtual switch not explicitly specified. (hyperv driver only)")
	startCmd.Flags().String(hypervExternalAdapter, "", "External Adapter on which external switch will be created if no external switch is found. (hyperv driver only)")
}

// initNetworkingFlags inits the commandline flags for connectivity related flags for start
func initNetworkingFlags() {
	startCmd.Flags().StringSliceVar(&insecureRegistry, "insecure-registry", nil, "Insecure Docker registries to pass to the Docker daemon.  The default service CIDR range will automatically be added.")
	startCmd.Flags().StringSliceVar(&registryMirror, "registry-mirror", nil, "Registry mirrors to pass to the Docker daemon")
	startCmd.Flags().String(imageRepository, "", "Alternative image repository to pull docker images from. This can be used when you have limited access to gcr.io. Set it to \"auto\" to let minikube decide one for you. For Chinese mainland users, you may use local gcr.io mirrors such as registry.cn-hangzhou.aliyuncs.com/google_containers")
	startCmd.Flags().String(imageMirrorCountry, "", "Country code of the image mirror to be used. Leave empty to use the global one. For Chinese mainland users, set it to cn.")
	startCmd.Flags().String(serviceCIDR, constants.DefaultServiceCIDR, "The CIDR to be used for service cluster IPs.")
	startCmd.Flags().StringArrayVar(&dockerEnv, "docker-env", nil, "Environment variables to pass to the Docker daemon. (format: key=value)")
	startCmd.Flags().StringArrayVar(&dockerOpt, "docker-opt", nil, "Specify arbitrary flags to pass to the Docker daemon. (format: key=value)")
}

// startCmd represents the start command
var startCmd = &cobra.Command{
	Use:   "start",
	Short: "Starts a local kubernetes cluster",
	Long:  "Starts a local kubernetes cluster",
	Run:   runStart,
}

// platform generates a user-readable platform message
func platform() string {
	var s strings.Builder

	// Show the distro version if possible
	hi, err := gopshost.Info()
	if err == nil {
		s.WriteString(fmt.Sprintf("%s %s", strings.Title(hi.Platform), hi.PlatformVersion))
		glog.Infof("hostinfo: %+v", hi)
	} else {
		glog.Warningf("gopshost.Info returned error: %v", err)
		s.WriteString(runtime.GOOS)
	}

	vsys, vrole, err := gopshost.Virtualization()
	if err != nil {
		glog.Warningf("gopshost.Virtualization returned error: %v", err)
	} else {
		glog.Infof("virtualization: %s %s", vsys, vrole)
	}

	// This environment is exotic, let's output a bit more.
	if vrole == "guest" || runtime.GOARCH != "amd64" {
		if vsys != "" {
			s.WriteString(fmt.Sprintf(" (%s/%s)", vsys, runtime.GOARCH))
		} else {
			s.WriteString(fmt.Sprintf(" (%s)", runtime.GOARCH))
		}
	}
	return s.String()
}

// runStart handles the executes the flow of "minikube start"
func runStart(cmd *cobra.Command, args []string) {
	displayVersion(version.GetVersion())
	displayEnviron(os.Environ())

	// if --registry-mirror specified when run minikube start,
	// take arg precedence over MINIKUBE_REGISTRY_MIRROR
	// actually this is a hack, because viper 1.0.0 can assign env to variable if StringSliceVar
	// and i can't update it to 1.4.0, it affects too much code
	// other types (like String, Bool) of flag works, so imageRepository, imageMirrorCountry
	// can be configured as MINIKUBE_IMAGE_REPOSITORY and IMAGE_MIRROR_COUNTRY
	// this should be updated to documentation
	if len(registryMirror) == 0 {
		registryMirror = viper.GetStringSlice("registry_mirror")
	}

	existing, err := config.Load(viper.GetString(config.MachineProfile))
	if err != nil && !config.IsNotExist(err) {
		exit.WithCodeT(exit.Data, "Unable to load config: {{.error}}", out.V{"error": err})
	}

	ds := selectDriver(existing)
	driverName := ds.Name
	glog.Infof("selected driver: %s", driverName)
	validateDriver(ds, existing)
	err = autoSetDriverOptions(cmd, driverName)
	if err != nil {
		glog.Errorf("Error autoSetOptions : %v", err)
	}

	validateFlags(cmd, driverName)
	validateUser(driverName)

	// Download & update the driver, even in --download-only mode
	if !viper.GetBool(dryRun) {
		updateDriver(driverName)
	}

	k8sVersion := getKubernetesVersion(existing)
	mc, n, err := generateCfgFromFlags(cmd, k8sVersion, driverName)
	if err != nil {
		exit.WithError("Failed to generate config", err)
	}

	// This is about as far as we can go without overwriting config files
	if viper.GetBool(dryRun) {
		out.T(out.DryRun, `dry-run validation complete!`)
		return
	}

	cacheISO(&mc, driverName)

	if viper.GetBool(nativeSSH) {
		ssh.SetDefaultClient(ssh.Native)
	} else {
		ssh.SetDefaultClient(ssh.External)
	}

	node.Start(&mc, &n, true, isUpgrade)

<<<<<<< HEAD
=======
	// Abstraction leakage alert: startHost requires the config to be saved, to satistfy pkg/provision/buildroot.
	// Hence, saveConfig must be called before startHost, and again afterwards when we know the IP.
	if err := saveConfig(&mc); err != nil {
		exit.WithError("Failed to save config", err)
	}

	// exits here in case of --download-only option.
	handleDownloadOnly(&cacheGroup, k8sVersion)
	mRunner, preExists, machineAPI, host := startMachine(&mc, &n)
	defer machineAPI.Close()
	// configure the runtime (docker, containerd, crio)
	cr := configureRuntimes(mRunner, driverName, mc.KubernetesConfig)
	showVersionInfo(k8sVersion, cr)
	waitCacheRequiredImages(&cacheGroup)

	// Must be written before bootstrap, otherwise health checks may flake due to stale IP
	kubeconfig, err := setupKubeconfig(host, &mc, &n, mc.Name)
	if err != nil {
		exit.WithError("Failed to setup kubeconfig", err)
	}

	// setup kubeadm (must come after setupKubeconfig)
	bs := setupKubeAdm(machineAPI, mc, n)

	// pull images or restart cluster
	bootstrapCluster(bs, cr, mRunner, mc)
	configureMounts()

	// enable addons, both old and new!
	if viper.GetBool(installAddons) {
		existingAddons := map[string]bool{}
		if existing != nil && existing.Addons != nil {
			existingAddons = existing.Addons
		}
		addons.Start(viper.GetString(config.MachineProfile), existingAddons, addonList)
	}

	if err = cacheAndLoadImagesInConfig(); err != nil {
		out.T(out.FailureType, "Unable to load cached images from config file.")
	}

	// special ops for none , like change minikube directory.
	if driverName == driver.None {
		prepareNone()
	}

	// Skip pre-existing, because we already waited for health
	if viper.GetBool(waitUntilHealthy) && !preExists {
		if err := bs.WaitForCluster(mc, viper.GetDuration(waitTimeout)); err != nil {
			exit.WithError("Wait failed", err)
		}
	}
>>>>>>> ff763db1
	if err := showKubectlInfo(kubeconfig, k8sVersion, mc.Name); err != nil {
		glog.Errorf("kubectl info: %v", err)
	}
}

func updateDriver(driverName string) {
	v, err := version.GetSemverVersion()
	if err != nil {
		out.WarningT("Error parsing minikube version: {{.error}}", out.V{"error": err})
	} else if err := driver.InstallOrUpdate(driverName, localpath.MakeMiniPath("bin"), v, viper.GetBool(interactive), viper.GetBool(autoUpdate)); err != nil {
		out.WarningT("Unable to update {{.driver}} driver: {{.error}}", out.V{"driver": driverName, "error": err})
	}
}

func cacheISO(cfg *config.MachineConfig, driverName string) {
	if !driver.BareMetal(driverName) && !driver.IsKIC(driverName) {
		if err := cluster.CacheISO(*cfg); err != nil {
			exit.WithError("Failed to cache ISO", err)
		}
	}
}

func displayVersion(version string) {
	prefix := ""
	if viper.GetString(config.MachineProfile) != constants.DefaultMachineName {
		prefix = fmt.Sprintf("[%s] ", viper.GetString(config.MachineProfile))
	}

	versionState := out.Happy
	if notify.MaybePrintUpdateTextFromGithub() {
		versionState = out.Meh
	}

	out.T(versionState, "{{.prefix}}minikube {{.version}} on {{.platform}}", out.V{"prefix": prefix, "version": version, "platform": platform()})
}

// displayEnviron makes the user aware of environment variables that will affect how minikube operates
func displayEnviron(env []string) {
	for _, kv := range env {
		bits := strings.SplitN(kv, "=", 2)
		k := bits[0]
		v := bits[1]
		if strings.HasPrefix(k, "MINIKUBE_") || k == constants.KubeconfigEnvVar {
			out.T(out.Option, "{{.key}}={{.value}}", out.V{"key": k, "value": v})
		}
	}
}

func setupKubeconfig(h *host.Host, c *config.MachineConfig, n *config.Node, clusterName string) (*kubeconfig.Settings, error) {
	addr, err := h.Driver.GetURL()
	if err != nil {
		exit.WithError("Failed to get driver URL", err)
	}
	if !driver.IsKIC(h.DriverName) {
		addr = strings.Replace(addr, "tcp://", "https://", -1)
		addr = strings.Replace(addr, ":2376", ":"+strconv.Itoa(n.Port), -1)
	}

	if c.KubernetesConfig.APIServerName != constants.APIServerName {
		addr = strings.Replace(addr, n.IP, c.KubernetesConfig.APIServerName, -1)
	}
	kcs := &kubeconfig.Settings{
		ClusterName:          clusterName,
		ClusterServerAddress: addr,
		ClientCertificate:    localpath.MakeMiniPath("client.crt"),
		ClientKey:            localpath.MakeMiniPath("client.key"),
		CertificateAuthority: localpath.MakeMiniPath("ca.crt"),
		KeepContext:          viper.GetBool(keepContext),
		EmbedCerts:           viper.GetBool(embedCerts),
	}

	kcs.SetPath(kubeconfig.PathFromEnv())
	if err := kubeconfig.Update(kcs); err != nil {
		return kcs, err
	}
	return kcs, nil
}

func showVersionInfo(k8sVersion string, cr cruntime.Manager) {
	version, _ := cr.Version()
	out.T(cr.Style(), "Preparing Kubernetes {{.k8sVersion}} on {{.runtime}} {{.runtimeVersion}} ...", out.V{"k8sVersion": k8sVersion, "runtime": cr.Name(), "runtimeVersion": version})
	for _, v := range dockerOpt {
		out.T(out.Option, "opt {{.docker_option}}", out.V{"docker_option": v})
	}
	for _, v := range dockerEnv {
		out.T(out.Option, "env {{.docker_env}}", out.V{"docker_env": v})
	}
}

func showKubectlInfo(kcs *kubeconfig.Settings, k8sVersion string, machineName string) error {
	if kcs.KeepContext {
		out.T(out.Kubectl, "To connect to this cluster, use: kubectl --context={{.name}}", out.V{"name": kcs.ClusterName})
	} else {
		out.T(out.Ready, `Done! kubectl is now configured to use "{{.name}}"`, out.V{"name": machineName})
	}

	path, err := exec.LookPath("kubectl")
	if err != nil {
		out.T(out.Tip, "For best results, install kubectl: https://kubernetes.io/docs/tasks/tools/install-kubectl/")
		return nil
	}

	j, err := exec.Command(path, "version", "--client", "--output=json").Output()
	if err != nil {
		return errors.Wrap(err, "exec")
	}

	cv := struct {
		ClientVersion struct {
			GitVersion string `json:"gitVersion"`
		} `json:"clientVersion"`
	}{}
	err = json.Unmarshal(j, &cv)
	if err != nil {
		return errors.Wrap(err, "unmarshal")
	}

	client, err := semver.Make(strings.TrimPrefix(cv.ClientVersion.GitVersion, version.VersionPrefix))
	if err != nil {
		return errors.Wrap(err, "client semver")
	}

	cluster := semver.MustParse(strings.TrimPrefix(k8sVersion, version.VersionPrefix))
	minorSkew := int(math.Abs(float64(int(client.Minor) - int(cluster.Minor))))
	glog.Infof("kubectl: %s, cluster: %s (minor skew: %d)", client, cluster, minorSkew)

	if client.Major != cluster.Major || minorSkew > 1 {
		out.WarningT("{{.path}} is version {{.client_version}}, and is incompatible with Kubernetes {{.cluster_version}}. You will need to update {{.path}} or use 'minikube kubectl' to connect with this cluster",
			out.V{"path": path, "client_version": client, "cluster_version": cluster})
	}
	return nil
}

func selectDriver(existing *config.MachineConfig) registry.DriverState {
	// Technically unrelated, but important to perform before detection
	driver.SetLibvirtURI(viper.GetString(kvmQemuURI))

	if viper.GetString("vm-driver") != "" {
		ds := driver.Status(viper.GetString("vm-driver"))
		out.T(out.Sparkle, `Using the {{.driver}} driver based on user configuration`, out.V{"driver": ds.String()})
		return ds
	}

	// By default, the driver is whatever we used last time
	if existing != nil && existing.VMDriver != "" {
		ds := driver.Status(existing.VMDriver)
		out.T(out.Sparkle, `Using the {{.driver}} driver based on existing profile`, out.V{"driver": ds.String()})
		return ds
	}

	pick, alts := driver.Suggest(driver.Choices())
	if pick.Name == "" {
		exit.WithCodeT(exit.Config, "Unable to determine a default driver to use. Try specifying --vm-driver, or see https://minikube.sigs.k8s.io/docs/start/")
	}

	if len(alts) > 1 {
		altNames := []string{}
		for _, a := range alts {
			altNames = append(altNames, a.String())
		}
		out.T(out.Sparkle, `Automatically selected the {{.driver}} driver. Other choices: {{.alternates}}`, out.V{"driver": pick.Name, "alternates": strings.Join(altNames, ", ")})
	} else {
		out.T(out.Sparkle, `Automatically selected the {{.driver}} driver`, out.V{"driver": pick.String()})
	}
	return pick
}

// validateDriver validates that the selected driver appears sane, exits if not
func validateDriver(ds registry.DriverState, existing *config.MachineConfig) {
	name := ds.Name
	glog.Infof("validating driver %q against %+v", name, existing)
	if !driver.Supported(name) {
		exit.WithCodeT(exit.Unavailable, "The driver {{.experimental}} '{{.driver}}' is not supported on {{.os}}", out.V{"driver": name, "os": runtime.GOOS})
	}

	st := ds.State
	glog.Infof("status for %s: %+v", name, st)

	if st.Error != nil {
		out.ErrLn("")

		out.WarningT("'{{.driver}}' driver reported an issue: {{.error}}", out.V{"driver": name, "error": st.Error})
		out.ErrT(out.Tip, "Suggestion: {{.fix}}", out.V{"fix": translate.T(st.Fix)})
		if st.Doc != "" {
			out.ErrT(out.Documentation, "Documentation: {{.url}}", out.V{"url": st.Doc})
		}
		out.ErrLn("")

		if !st.Installed && !viper.GetBool(force) {
			if existing != nil && name == existing.VMDriver {
				exit.WithCodeT(exit.Unavailable, "{{.driver}} does not appear to be installed, but is specified by an existing profile. Please run 'minikube delete' or install {{.driver}}", out.V{"driver": name})
			}
			exit.WithCodeT(exit.Unavailable, "{{.driver}} does not appear to be installed", out.V{"driver": name})
		}
	}

	if existing == nil {
		return
	}

	api, err := machine.NewAPIClient()
	if err != nil {
		glog.Warningf("selectDriver NewAPIClient: %v", err)
		return
	}

	machineName := viper.GetString(config.MachineProfile)
	h, err := api.Load(machineName)
	if err != nil {
		glog.Warningf("selectDriver api.Load: %v", err)
		return
	}

	if h.Driver.DriverName() == name {
		return
	}

	out.ErrT(out.Conflict, `The existing "{{.profile_name}}" VM that was created using the "{{.old_driver}}" driver, and is incompatible with the "{{.driver}}" driver.`,
		out.V{"profile_name": machineName, "driver": name, "old_driver": h.Driver.DriverName()})

	out.ErrT(out.Workaround, `To proceed, either:

    1) Delete the existing "{{.profile_name}}" cluster using: '{{.command}} delete'

    * or *

    2) Start the existing "{{.profile_name}}" cluster using: '{{.command}} start --vm-driver={{.old_driver}}'
	`, out.V{"command": minikubeCmd(), "old_driver": h.Driver.DriverName(), "profile_name": machineName})

	exit.WithCodeT(exit.Config, "Exiting.")
}

func selectImageRepository(mirrorCountry string) (bool, string, error) {
	var tryCountries []string
	var fallback string
	glog.Infof("selecting image repository for country %s ...", mirrorCountry)

	if mirrorCountry != "" {
		localRepos, ok := constants.ImageRepositories[mirrorCountry]
		if !ok || len(localRepos) == 0 {
			return false, "", fmt.Errorf("invalid image mirror country code: %s", mirrorCountry)
		}

		tryCountries = append(tryCountries, mirrorCountry)

		// we'll use the first repository as fallback
		// when none of the mirrors in the given location is available
		fallback = localRepos[0]

	} else {
		// always make sure global is preferred
		tryCountries = append(tryCountries, "global")
		for k := range constants.ImageRepositories {
			if strings.ToLower(k) != "global" {
				tryCountries = append(tryCountries, k)
			}
		}
	}

	checkRepository := func(repo string) error {
		pauseImage := images.Pause(repo)
		ref, err := name.ParseReference(pauseImage, name.WeakValidation)
		if err != nil {
			return err
		}

		_, err = remote.Image(ref, remote.WithAuthFromKeychain(authn.DefaultKeychain))
		return err
	}

	for _, code := range tryCountries {
		localRepos := constants.ImageRepositories[code]
		for _, repo := range localRepos {
			err := checkRepository(repo)
			if err == nil {
				return true, repo, nil
			}
		}
	}

	return false, fallback, nil
}

// Return a minikube command containing the current profile name
func minikubeCmd() string {
	if viper.GetString(config.MachineProfile) != constants.DefaultMachineName {
		return fmt.Sprintf("minikube -p %s", config.MachineProfile)
	}
	return "minikube"
}

// validateUser validates minikube is run by the recommended user (privileged or regular)
func validateUser(drvName string) {
	u, err := user.Current()
	if err != nil {
		glog.Errorf("Error getting the current user: %v", err)
		return
	}

	useForce := viper.GetBool(force)

	if driver.BareMetal(drvName) && u.Uid != "0" && !useForce {
		exit.WithCodeT(exit.Permissions, `The "{{.driver_name}}" driver requires root privileges. Please run minikube using 'sudo minikube --vm-driver={{.driver_name}}'.`, out.V{"driver_name": drvName})
	}

	if driver.BareMetal(drvName) || u.Uid != "0" {
		return
	}

	out.T(out.Stopped, `The "{{.driver_name}}" driver should not be used with root privileges.`, out.V{"driver_name": drvName})
	out.T(out.Tip, "If you are running minikube within a VM, consider using --vm-driver=none:")
	out.T(out.Documentation, "  https://minikube.sigs.k8s.io/docs/reference/drivers/none/")

	if !useForce {
		os.Exit(exit.Permissions)
	}
	_, err = config.Load(viper.GetString(config.MachineProfile))
	if err == nil || !config.IsNotExist(err) {
		out.T(out.Tip, "Tip: To remove this root owned cluster, run: sudo {{.cmd}} delete", out.V{"cmd": minikubeCmd()})
	}
	if !useForce {
		exit.WithCodeT(exit.Permissions, "Exiting")
	}
}

// validateDiskSize validates the disk size matches the minimum recommended
func validateDiskSize() {
	diskSizeMB := pkgutil.CalculateSizeInMB(viper.GetString(humanReadableDiskSize))
	if diskSizeMB < pkgutil.CalculateSizeInMB(minimumDiskSize) && !viper.GetBool(force) {
		exit.WithCodeT(exit.Config, "Requested disk size {{.requested_size}} is less than minimum of {{.minimum_size}}", out.V{"requested_size": diskSizeMB, "minimum_size": pkgutil.CalculateSizeInMB(minimumDiskSize)})
	}
}

// validateMemorySize validates the memory size matches the minimum recommended
func validateMemorySize() {
	memorySizeMB := pkgutil.CalculateSizeInMB(viper.GetString(memory))
	if memorySizeMB < pkgutil.CalculateSizeInMB(minimumMemorySize) && !viper.GetBool(force) {
		exit.WithCodeT(exit.Config, "Requested memory allocation {{.requested_size}} is less than the minimum allowed of {{.minimum_size}}", out.V{"requested_size": memorySizeMB, "minimum_size": pkgutil.CalculateSizeInMB(minimumMemorySize)})
	}
	if memorySizeMB < pkgutil.CalculateSizeInMB(defaultMemorySize) && !viper.GetBool(force) {
		out.T(out.Notice, "Requested memory allocation ({{.memory}}MB) is less than the default memory allocation of {{.default_memorysize}}MB. Beware that minikube might not work correctly or crash unexpectedly.",
			out.V{"memory": memorySizeMB, "default_memorysize": pkgutil.CalculateSizeInMB(defaultMemorySize)})
	}
}

// validateCPUCount validates the cpu count matches the minimum recommended
func validateCPUCount(local bool) {
	var cpuCount int
	if local {
		// Uses the gopsutil cpu package to count the number of physical cpu cores
		ci, err := cpu.Counts(false)
		if err != nil {
			glog.Warningf("Unable to get CPU info: %v", err)
		} else {
			cpuCount = ci
		}
	} else {
		cpuCount = viper.GetInt(cpus)
	}
	if cpuCount < minimumCPUS && !viper.GetBool(force) {
		exit.UsageT("Requested cpu count {{.requested_cpus}} is less than the minimum allowed of {{.minimum_cpus}}", out.V{"requested_cpus": cpuCount, "minimum_cpus": minimumCPUS})
	}
}

// validateFlags validates the supplied flags against known bad combinations
func validateFlags(cmd *cobra.Command, drvName string) {
	validateDiskSize()
	validateMemorySize()

	if driver.BareMetal(drvName) {
		if viper.GetString(config.MachineProfile) != constants.DefaultMachineName {
			exit.WithCodeT(exit.Config, "The 'none' driver does not support multiple profiles: https://minikube.sigs.k8s.io/docs/reference/drivers/none/")
		}

		if cmd.Flags().Changed(cpus) {
			out.WarningT("The 'none' driver does not respect the --cpus flag")
		}
		if cmd.Flags().Changed(memory) {
			out.WarningT("The 'none' driver does not respect the --memory flag")
		}

		runtime := viper.GetString(containerRuntime)
		if runtime != "docker" {
			out.WarningT("Using the '{{.runtime}}' runtime with the 'none' driver is an untested configuration!", out.V{"runtime": runtime})
		}
	}

	validateCPUCount(driver.BareMetal(drvName))

	// check that kubeadm extra args contain only whitelisted parameters
	for param := range extraOptions.AsMap().Get(bsutil.Kubeadm) {
		if !config.ContainsParam(bsutil.KubeadmExtraArgsWhitelist[bsutil.KubeadmCmdParam], param) &&
			!config.ContainsParam(bsutil.KubeadmExtraArgsWhitelist[bsutil.KubeadmConfigParam], param) {
			exit.UsageT("Sorry, the kubeadm.{{.parameter_name}} parameter is currently not supported by --extra-config", out.V{"parameter_name": param})
		}
	}

	validateRegistryMirror()
}

// This function validates if the --registry-mirror
// args match the format of http://localhost
func validateRegistryMirror() {

	if len(registryMirror) > 0 {
		for _, loc := range registryMirror {
			URL, err := url.Parse(loc)
			if err != nil {
				glog.Errorln("Error Parsing URL: ", err)
			}
			if (URL.Scheme != "http" && URL.Scheme != "https") || URL.Path != "" {
				exit.UsageT("Sorry, the url provided with the --registry-mirror flag is invalid: {{.url}}", out.V{"url": loc})
			}

		}
	}
}

// doCacheBinaries caches Kubernetes binaries in the foreground
func doCacheBinaries(k8sVersion string) error {
	return machine.CacheBinariesForBootstrapper(k8sVersion, viper.GetString(cmdcfg.Bootstrapper))
}

// waitCacheRequiredImages blocks until the required images are all cached.
func waitCacheRequiredImages(g *errgroup.Group) {
	if !viper.GetBool(cacheImages) {
		return
	}
	if err := g.Wait(); err != nil {
		glog.Errorln("Error caching images: ", err)
	}
}

// generateCfgFromFlags generates config.Config based on flags and supplied arguments
func generateCfgFromFlags(cmd *cobra.Command, k8sVersion string, drvName string) (config.MachineConfig, config.Node, error) {
	r, err := cruntime.New(cruntime.Config{Type: viper.GetString(containerRuntime)})
	if err != nil {
		return config.MachineConfig{}, config.Node{}, err
	}

	// Pick good default values for --network-plugin and --enable-default-cni based on runtime.
	selectedEnableDefaultCNI := viper.GetBool(enableDefaultCNI)
	selectedNetworkPlugin := viper.GetString(networkPlugin)
	if r.DefaultCNI() && !cmd.Flags().Changed(networkPlugin) {
		selectedNetworkPlugin = "cni"
		if !cmd.Flags().Changed(enableDefaultCNI) {
			selectedEnableDefaultCNI = true
		}
	}

	// Feed Docker our host proxy environment by default, so that it can pull images
	if _, ok := r.(*cruntime.Docker); ok && !cmd.Flags().Changed("docker-env") {
		setDockerProxy()
	}

	repository := viper.GetString(imageRepository)
	mirrorCountry := strings.ToLower(viper.GetString(imageMirrorCountry))
	if strings.ToLower(repository) == "auto" || mirrorCountry != "" {
		found, autoSelectedRepository, err := selectImageRepository(mirrorCountry)
		if err != nil {
			exit.WithError("Failed to check main repository and mirrors for images for images", err)
		}

		if !found {
			if autoSelectedRepository == "" {
				exit.WithCodeT(exit.Failure, "None of the known repositories is accessible. Consider specifying an alternative image repository with --image-repository flag")
			} else {
				out.WarningT("None of the known repositories in your location are accessible. Using {{.image_repository_name}} as fallback.", out.V{"image_repository_name": autoSelectedRepository})
			}
		}

		repository = autoSelectedRepository
	}

	if cmd.Flags().Changed(imageRepository) {
		out.T(out.SuccessType, "Using image repository {{.name}}", out.V{"name": repository})
	}

	var kubeNodeName string
	if drvName != driver.None {
		kubeNodeName = viper.GetString(config.MachineProfile)
	}

	// Create the initial node, which will necessarily be a control plane
	cp := config.Node{
		Port:              viper.GetInt(apiServerPort),
		KubernetesVersion: k8sVersion,
		Name:              kubeNodeName,
		ControlPlane:      true,
		Worker:            true,
	}

	cfg := config.MachineConfig{
		Name:                    viper.GetString(config.MachineProfile),
		KeepContext:             viper.GetBool(keepContext),
		EmbedCerts:              viper.GetBool(embedCerts),
		MinikubeISO:             viper.GetString(isoURL),
		Memory:                  pkgutil.CalculateSizeInMB(viper.GetString(memory)),
		CPUs:                    viper.GetInt(cpus),
		DiskSize:                pkgutil.CalculateSizeInMB(viper.GetString(humanReadableDiskSize)),
		VMDriver:                drvName,
		HyperkitVpnKitSock:      viper.GetString(vpnkitSock),
		HyperkitVSockPorts:      viper.GetStringSlice(vsockPorts),
		NFSShare:                viper.GetStringSlice(nfsShare),
		NFSSharesRoot:           viper.GetString(nfsSharesRoot),
		DockerEnv:               dockerEnv,
		DockerOpt:               dockerOpt,
		InsecureRegistry:        insecureRegistry,
		RegistryMirror:          registryMirror,
		HostOnlyCIDR:            viper.GetString(hostOnlyCIDR),
		HypervVirtualSwitch:     viper.GetString(hypervVirtualSwitch),
		HypervUseExternalSwitch: viper.GetBool(hypervUseExternalSwitch),
		HypervExternalAdapter:   viper.GetString(hypervExternalAdapter),
		KVMNetwork:              viper.GetString(kvmNetwork),
		KVMQemuURI:              viper.GetString(kvmQemuURI),
		KVMGPU:                  viper.GetBool(kvmGPU),
		KVMHidden:               viper.GetBool(kvmHidden),
		Downloader:              pkgutil.DefaultDownloader{},
		DisableDriverMounts:     viper.GetBool(disableDriverMounts),
		UUID:                    viper.GetString(uuid),
		NoVTXCheck:              viper.GetBool(noVTXCheck),
		DNSProxy:                viper.GetBool(dnsProxy),
		HostDNSResolver:         viper.GetBool(hostDNSResolver),
		HostOnlyNicType:         viper.GetString(hostOnlyNicType),
		NatNicType:              viper.GetString(natNicType),
		KubernetesConfig: config.KubernetesConfig{
			KubernetesVersion:      k8sVersion,
			ClusterName:            viper.GetString(config.MachineProfile),
			APIServerName:          viper.GetString(apiServerName),
			APIServerNames:         apiServerNames,
			APIServerIPs:           apiServerIPs,
			DNSDomain:              viper.GetString(dnsDomain),
			FeatureGates:           viper.GetString(featureGates),
			ContainerRuntime:       viper.GetString(containerRuntime),
			CRISocket:              viper.GetString(criSocket),
			NetworkPlugin:          selectedNetworkPlugin,
			ServiceCIDR:            viper.GetString(serviceCIDR),
			ImageRepository:        repository,
			ExtraOptions:           extraOptions,
			ShouldLoadCachedImages: viper.GetBool(cacheImages),
			EnableDefaultCNI:       selectedEnableDefaultCNI,
		},
		Nodes: []config.Node{cp},
	}
	return cfg, cp, nil
}

// setDockerProxy sets the proxy environment variables in the docker environment.
func setDockerProxy() {
	for _, k := range proxy.EnvVars {
		if v := os.Getenv(k); v != "" {
			// convert https_proxy to HTTPS_PROXY for linux
			// TODO (@medyagh): if user has both http_proxy & HTTPS_PROXY set merge them.
			k = strings.ToUpper(k)
			if k == "HTTP_PROXY" || k == "HTTPS_PROXY" {
				if strings.HasPrefix(v, "localhost") || strings.HasPrefix(v, "127.0") {
					out.WarningT("Not passing {{.name}}={{.value}} to docker env.", out.V{"name": k, "value": v})
					continue
				}
			}
			dockerEnv = append(dockerEnv, fmt.Sprintf("%s=%s", k, v))
		}
	}
}

// autoSetDriverOptions sets the options needed for specific vm-driver automatically.
func autoSetDriverOptions(cmd *cobra.Command, drvName string) (err error) {
	err = nil
	hints := driver.FlagDefaults(drvName)
	if !cmd.Flags().Changed("extra-config") && len(hints.ExtraOptions) > 0 {
		for _, eo := range hints.ExtraOptions {
			glog.Infof("auto setting extra-config to %q.", eo)
			err = extraOptions.Set(eo)
			if err != nil {
				err = errors.Wrapf(err, "setting extra option %s", eo)
			}
		}
	}

	if !cmd.Flags().Changed(cacheImages) {
		viper.Set(cacheImages, hints.CacheImages)
	}

	if !cmd.Flags().Changed(containerRuntime) && hints.ContainerRuntime != "" {
		viper.Set(containerRuntime, hints.ContainerRuntime)
		glog.Infof("auto set %s to %q.", containerRuntime, hints.ContainerRuntime)
	}

	if !cmd.Flags().Changed(cmdcfg.Bootstrapper) && hints.Bootstrapper != "" {
		viper.Set(cmdcfg.Bootstrapper, hints.Bootstrapper)
		glog.Infof("auto set %s to %q.", cmdcfg.Bootstrapper, hints.Bootstrapper)

	}

	return err
}

// prepareNone prepares the user and host for the joy of the "none" driver
func prepareNone() {
	out.T(out.StartingNone, "Configuring local host environment ...")
	if viper.GetBool(config.WantNoneDriverWarning) {
		out.T(out.Empty, "")
		out.WarningT("The 'none' driver provides limited isolation and may reduce system security and reliability.")
		out.WarningT("For more information, see:")
		out.T(out.URL, "https://minikube.sigs.k8s.io/docs/reference/drivers/none/")
		out.T(out.Empty, "")
	}

	if os.Getenv("CHANGE_MINIKUBE_NONE_USER") == "" {
		home := os.Getenv("HOME")
		out.WarningT("kubectl and minikube configuration will be stored in {{.home_folder}}", out.V{"home_folder": home})
		out.WarningT("To use kubectl or minikube commands as your own user, you may need to relocate them. For example, to overwrite your own settings, run:")

		out.T(out.Empty, "")
		out.T(out.Command, "sudo mv {{.home_folder}}/.kube {{.home_folder}}/.minikube $HOME", out.V{"home_folder": home})
		out.T(out.Command, "sudo chown -R $USER $HOME/.kube $HOME/.minikube")
		out.T(out.Empty, "")

		out.T(out.Tip, "This can also be done automatically by setting the env var CHANGE_MINIKUBE_NONE_USER=true")
	}

	if err := pkgutil.MaybeChownDirRecursiveToMinikubeUser(localpath.MiniPath()); err != nil {
		exit.WithCodeT(exit.Permissions, "Failed to change permissions for {{.minikube_dir_path}}: {{.error}}", out.V{"minikube_dir_path": localpath.MiniPath(), "error": err})
	}
}

<<<<<<< HEAD
=======
// startHost starts a new minikube host using a VM or None
func startHost(api libmachine.API, mc config.MachineConfig) (*host.Host, bool) {
	exists, err := api.Exists(mc.Name)
	if err != nil {
		exit.WithError("Failed to check if machine exists", err)
	}

	host, err := cluster.StartHost(api, mc)
	if err != nil {
		// If virtual machine does not exist due to user interrupt cancel(i.e. Ctrl + C), initialize exists flag
		if err == cluster.ErrorMachineNotExist {
			// If Machine does not exist, of course the machine does not have kubeadm config files
			// In order not to determine the machine has kubeadm config files, initialize exists flag
			// ※ If exists flag is true, minikube determines the machine has kubeadm config files
			return host, false
		}
		exit.WithError("Unable to start VM. Please investigate and run 'minikube delete' if possible", err)
	}
	return host, exists
}

// validateNetwork tries to catch network problems as soon as possible
func validateNetwork(h *host.Host, r command.Runner) string {
	ip, err := h.Driver.GetIP()
	if err != nil {
		exit.WithError("Unable to get VM IP address", err)
	}

	optSeen := false
	warnedOnce := false
	for _, k := range proxy.EnvVars {
		if v := os.Getenv(k); v != "" {
			if !optSeen {
				out.T(out.Internet, "Found network options:")
				optSeen = true
			}
			out.T(out.Option, "{{.key}}={{.value}}", out.V{"key": k, "value": v})
			ipExcluded := proxy.IsIPExcluded(ip) // Skip warning if minikube ip is already in NO_PROXY
			k = strings.ToUpper(k)               // for http_proxy & https_proxy
			if (k == "HTTP_PROXY" || k == "HTTPS_PROXY") && !ipExcluded && !warnedOnce {
				out.WarningT("You appear to be using a proxy, but your NO_PROXY environment does not include the minikube IP ({{.ip_address}}). Please see {{.documentation_url}} for more details", out.V{"ip_address": ip, "documentation_url": "https://minikube.sigs.k8s.io/docs/reference/networking/proxy/"})
				warnedOnce = true
			}
		}
	}

	if !driver.BareMetal(h.Driver.DriverName()) && !driver.IsKIC(h.Driver.DriverName()) {
		trySSH(h, ip)
	}

	tryLookup(r)
	tryRegistry(r)
	return ip
}

func trySSH(h *host.Host, ip string) {
	if viper.GetBool(force) {
		return
	}

	sshAddr := net.JoinHostPort(ip, "22")

	dial := func() (err error) {
		d := net.Dialer{Timeout: 3 * time.Second}
		conn, err := d.Dial("tcp", sshAddr)
		if err != nil {
			out.WarningT("Unable to verify SSH connectivity: {{.error}}. Will retry...", out.V{"error": err})
			return err
		}
		_ = conn.Close()
		return nil
	}

	if err := retry.Expo(dial, time.Second, 13*time.Second); err != nil {
		exit.WithCodeT(exit.IO, `minikube is unable to connect to the VM: {{.error}}

	This is likely due to one of two reasons:

	- VPN or firewall interference
	- {{.hypervisor}} network configuration issue

	Suggested workarounds:

	- Disable your local VPN or firewall software
	- Configure your local VPN or firewall to allow access to {{.ip}}
	- Restart or reinstall {{.hypervisor}}
	- Use an alternative --vm-driver
	- Use --force to override this connectivity check
	`, out.V{"error": err, "hypervisor": h.Driver.DriverName(), "ip": ip})
	}
}

func tryLookup(r command.Runner) {
	// DNS check
	if rr, err := r.RunCmd(exec.Command("nslookup", "kubernetes.io", "-type=ns")); err != nil {
		glog.Infof("%s failed: %v which might be okay will retry nslookup without query type", rr.Args, err)
		// will try with without query type for ISOs with different busybox versions.
		if _, err = r.RunCmd(exec.Command("nslookup", "kubernetes.io")); err != nil {
			glog.Warningf("nslookup failed: %v", err)
			out.WarningT("Node may be unable to resolve external DNS records")
		}
	}
}
func tryRegistry(r command.Runner) {
	// Try an HTTPS connection to the image repository
	proxy := os.Getenv("HTTPS_PROXY")
	opts := []string{"-sS"}
	if proxy != "" && !strings.HasPrefix(proxy, "localhost") && !strings.HasPrefix(proxy, "127.0") {
		opts = append([]string{"-x", proxy}, opts...)
	}

	repo := viper.GetString(imageRepository)
	if repo == "" {
		repo = images.DefaultKubernetesRepo
	}

	opts = append(opts, fmt.Sprintf("https://%s/", repo))
	if rr, err := r.RunCmd(exec.Command("curl", opts...)); err != nil {
		glog.Warningf("%s failed: %v", rr.Args, err)
		out.WarningT("VM is unable to access {{.repository}}, you may need to configure a proxy or set --image-repository", out.V{"repository": repo})
	}
}

>>>>>>> ff763db1
// getKubernetesVersion ensures that the requested version is reasonable
func getKubernetesVersion(old *config.MachineConfig) string {
	paramVersion := viper.GetString(kubernetesVersion)

	if paramVersion == "" { // if the user did not specify any version then ...
		if old != nil { // .. use the old version from config (if any)
			paramVersion = old.KubernetesConfig.KubernetesVersion
		}
		if paramVersion == "" { // .. otherwise use the default version
			paramVersion = constants.DefaultKubernetesVersion
		}
	}

	nvs, err := semver.Make(strings.TrimPrefix(paramVersion, version.VersionPrefix))
	if err != nil {
		exit.WithCodeT(exit.Data, `Unable to parse "{{.kubernetes_version}}": {{.error}}`, out.V{"kubernetes_version": paramVersion, "error": err})
	}
	nv := version.VersionPrefix + nvs.String()

	if old == nil || old.KubernetesConfig.KubernetesVersion == "" {
		return nv
	}

	oldestVersion, err := semver.Make(strings.TrimPrefix(constants.OldestKubernetesVersion, version.VersionPrefix))
	if err != nil {
		exit.WithCodeT(exit.Data, "Unable to parse oldest Kubernetes version from constants: {{.error}}", out.V{"error": err})
	}
	defaultVersion, err := semver.Make(strings.TrimPrefix(constants.DefaultKubernetesVersion, version.VersionPrefix))
	if err != nil {
		exit.WithCodeT(exit.Data, "Unable to parse default Kubernetes version from constants: {{.error}}", out.V{"error": err})
	}

	if nvs.LT(oldestVersion) {
		out.WarningT("Specified Kubernetes version {{.specified}} is less than the oldest supported version: {{.oldest}}", out.V{"specified": nvs, "oldest": constants.OldestKubernetesVersion})
		if viper.GetBool(force) {
			out.WarningT("Kubernetes {{.version}} is not supported by this release of minikube", out.V{"version": nvs})
		} else {
			exit.WithCodeT(exit.Data, "Sorry, Kubernetes {{.version}} is not supported by this release of minikube", out.V{"version": nvs})
		}
	}

	ovs, err := semver.Make(strings.TrimPrefix(old.KubernetesConfig.KubernetesVersion, version.VersionPrefix))
	if err != nil {
		glog.Errorf("Error parsing old version %q: %v", old.KubernetesConfig.KubernetesVersion, err)
	}

	if nvs.LT(ovs) {
		nv = version.VersionPrefix + ovs.String()
		profileArg := ""
		if old.Name != constants.DefaultMachineName {
			profileArg = fmt.Sprintf("-p %s", old.Name)
		}
		exit.WithCodeT(exit.Config, `Error: You have selected Kubernetes v{{.new}}, but the existing cluster for your profile is running Kubernetes v{{.old}}. Non-destructive downgrades are not supported, but you can proceed by performing one of the following options:

* Recreate the cluster using Kubernetes v{{.new}}: Run "minikube delete {{.profile}}", then "minikube start {{.profile}} --kubernetes-version={{.new}}"
* Create a second cluster with Kubernetes v{{.new}}: Run "minikube start -p <new name> --kubernetes-version={{.new}}"
* Reuse the existing cluster with Kubernetes v{{.old}} or newer: Run "minikube start {{.profile}} --kubernetes-version={{.old}}"`, out.V{"new": nvs, "old": ovs, "profile": profileArg})

	}
	if defaultVersion.GT(nvs) {
		out.T(out.ThumbsUp, "Kubernetes {{.new}} is now available. If you would like to upgrade, specify: --kubernetes-version={{.new}}", out.V{"new": defaultVersion})
	}
	return nv
}

// setupKubeAdm adds any requested files into the VM before Kubernetes is started
func setupKubeAdm(mAPI libmachine.API, cfg config.MachineConfig, node config.Node) bootstrapper.Bootstrapper {
	bs, err := getClusterBootstrapper(mAPI, viper.GetString(cmdcfg.Bootstrapper))
	if err != nil {
		exit.WithError("Failed to get bootstrapper", err)
	}
	for _, eo := range extraOptions {
		out.T(out.Option, "{{.extra_option_component_name}}.{{.key}}={{.value}}", out.V{"extra_option_component_name": eo.Component, "key": eo.Key, "value": eo.Value})
	}
	// Loads cached images, generates config files, download binaries
	if err := bs.UpdateCluster(cfg); err != nil {
		exit.WithError("Failed to update cluster", err)
	}
	if err := bs.SetupCerts(cfg.KubernetesConfig, node); err != nil {
		exit.WithError("Failed to setup certs", err)
	}
	return bs
}

// configureRuntimes does what needs to happen to get a runtime going.
func configureRuntimes(runner cruntime.CommandRunner, drvName string, k8s config.KubernetesConfig) cruntime.Manager {
	config := cruntime.Config{Type: viper.GetString(containerRuntime), Runner: runner, ImageRepository: k8s.ImageRepository, KubernetesVersion: k8s.KubernetesVersion}
	cr, err := cruntime.New(config)
	if err != nil {
		exit.WithError("Failed runtime", err)
	}

	disableOthers := true
	if driver.BareMetal(drvName) {
		disableOthers = false
	}
	err = cr.Enable(disableOthers)
	if err != nil {
		exit.WithError("Failed to enable container runtime", err)
	}

	return cr
}

// bootstrapCluster starts Kubernetes using the chosen bootstrapper
func bootstrapCluster(bs bootstrapper.Bootstrapper, r cruntime.Manager, runner command.Runner, mc config.MachineConfig) {
	out.T(out.Launch, "Launching Kubernetes ... ")
	if err := bs.StartCluster(mc); err != nil {
		exit.WithLogEntries("Error starting cluster", err, logs.FindProblems(r, bs, runner))
	}
}

// configureMounts configures any requested filesystem mounts
func configureMounts() {
	if !viper.GetBool(createMount) {
		return
	}

	out.T(out.Mounting, "Creating mount {{.name}} ...", out.V{"name": viper.GetString(mountString)})
	path := os.Args[0]
	mountDebugVal := 0
	if glog.V(8) {
		mountDebugVal = 1
	}
	mountCmd := exec.Command(path, "mount", fmt.Sprintf("--v=%d", mountDebugVal), viper.GetString(mountString))
	mountCmd.Env = append(os.Environ(), constants.IsMinikubeChildProcess+"=true")
	if glog.V(8) {
		mountCmd.Stdout = os.Stdout
		mountCmd.Stderr = os.Stderr
	}
	if err := mountCmd.Start(); err != nil {
		exit.WithError("Error starting mount", err)
	}
	if err := lock.WriteFile(filepath.Join(localpath.MiniPath(), constants.MountProcessFileName), []byte(strconv.Itoa(mountCmd.Process.Pid)), 0644); err != nil {
		exit.WithError("Error writing mount pid", err)
	}
}

// saveConfig saves profile cluster configuration in $MINIKUBE_HOME/profiles/<profilename>/config.json
func saveConfig(clusterCfg *config.MachineConfig) error {
	return config.SaveProfile(viper.GetString(config.MachineProfile), clusterCfg)
}<|MERGE_RESOLUTION|>--- conflicted
+++ resolved
@@ -72,59 +72,6 @@
 )
 
 const (
-<<<<<<< HEAD
-	isoURL                = "iso-url"
-	memory                = "memory"
-	cpus                  = "cpus"
-	humanReadableDiskSize = "disk-size"
-	nfsSharesRoot         = "nfs-shares-root"
-	nfsShare              = "nfs-share"
-	kubernetesVersion     = "kubernetes-version"
-	hostOnlyCIDR          = "host-only-cidr"
-	containerRuntime      = "container-runtime"
-	criSocket             = "cri-socket"
-	networkPlugin         = "network-plugin"
-	enableDefaultCNI      = "enable-default-cni"
-	hypervVirtualSwitch   = "hyperv-virtual-switch"
-	kvmNetwork            = "kvm-network"
-	kvmQemuURI            = "kvm-qemu-uri"
-	kvmGPU                = "kvm-gpu"
-	kvmHidden             = "kvm-hidden"
-	minikubeEnvPrefix     = "MINIKUBE"
-	defaultMemorySize     = "2000mb"
-	defaultDiskSize       = "20000mb"
-	keepContext           = "keep-context"
-	createMount           = "mount"
-	featureGates          = "feature-gates"
-	apiServerName         = "apiserver-name"
-	apiServerPort         = "apiserver-port"
-	dnsDomain             = "dns-domain"
-	serviceCIDR           = "service-cluster-ip-range"
-	imageMirrorCountry    = "image-mirror-country"
-	mountString           = "mount-string"
-	disableDriverMounts   = "disable-driver-mounts"
-	cacheImages           = "cache-images"
-	uuid                  = "uuid"
-	vpnkitSock            = "hyperkit-vpnkit-sock"
-	vsockPorts            = "hyperkit-vsock-ports"
-	embedCerts            = "embed-certs"
-	noVTXCheck            = "no-vtx-check"
-	downloadOnly          = "download-only"
-	dnsProxy              = "dns-proxy"
-	hostDNSResolver       = "host-dns-resolver"
-	waitUntilHealthy      = "wait"
-	force                 = "force"
-	dryRun                = "dry-run"
-	interactive           = "interactive"
-	waitTimeout           = "wait-timeout"
-	nativeSSH             = "native-ssh"
-	minimumMemorySize     = "1024mb"
-	minimumCPUS           = 2
-	minimumDiskSize       = "2000mb"
-	autoUpdate            = "auto-update-drivers"
-	hostOnlyNicType       = "host-only-nic-type"
-	natNicType            = "nat-nic-type"
-=======
 	isoURL                  = "iso-url"
 	memory                  = "memory"
 	cpus                    = "cpus"
@@ -180,7 +127,6 @@
 	autoUpdate              = "auto-update-drivers"
 	hostOnlyNicType         = "host-only-nic-type"
 	natNicType              = "nat-nic-type"
->>>>>>> ff763db1
 )
 
 var (
@@ -397,61 +343,6 @@
 
 	node.Start(&mc, &n, true, isUpgrade)
 
-<<<<<<< HEAD
-=======
-	// Abstraction leakage alert: startHost requires the config to be saved, to satistfy pkg/provision/buildroot.
-	// Hence, saveConfig must be called before startHost, and again afterwards when we know the IP.
-	if err := saveConfig(&mc); err != nil {
-		exit.WithError("Failed to save config", err)
-	}
-
-	// exits here in case of --download-only option.
-	handleDownloadOnly(&cacheGroup, k8sVersion)
-	mRunner, preExists, machineAPI, host := startMachine(&mc, &n)
-	defer machineAPI.Close()
-	// configure the runtime (docker, containerd, crio)
-	cr := configureRuntimes(mRunner, driverName, mc.KubernetesConfig)
-	showVersionInfo(k8sVersion, cr)
-	waitCacheRequiredImages(&cacheGroup)
-
-	// Must be written before bootstrap, otherwise health checks may flake due to stale IP
-	kubeconfig, err := setupKubeconfig(host, &mc, &n, mc.Name)
-	if err != nil {
-		exit.WithError("Failed to setup kubeconfig", err)
-	}
-
-	// setup kubeadm (must come after setupKubeconfig)
-	bs := setupKubeAdm(machineAPI, mc, n)
-
-	// pull images or restart cluster
-	bootstrapCluster(bs, cr, mRunner, mc)
-	configureMounts()
-
-	// enable addons, both old and new!
-	if viper.GetBool(installAddons) {
-		existingAddons := map[string]bool{}
-		if existing != nil && existing.Addons != nil {
-			existingAddons = existing.Addons
-		}
-		addons.Start(viper.GetString(config.MachineProfile), existingAddons, addonList)
-	}
-
-	if err = cacheAndLoadImagesInConfig(); err != nil {
-		out.T(out.FailureType, "Unable to load cached images from config file.")
-	}
-
-	// special ops for none , like change minikube directory.
-	if driverName == driver.None {
-		prepareNone()
-	}
-
-	// Skip pre-existing, because we already waited for health
-	if viper.GetBool(waitUntilHealthy) && !preExists {
-		if err := bs.WaitForCluster(mc, viper.GetDuration(waitTimeout)); err != nil {
-			exit.WithError("Wait failed", err)
-		}
-	}
->>>>>>> ff763db1
 	if err := showKubectlInfo(kubeconfig, k8sVersion, mc.Name); err != nil {
 		glog.Errorf("kubectl info: %v", err)
 	}
@@ -1078,132 +969,6 @@
 	}
 }
 
-<<<<<<< HEAD
-=======
-// startHost starts a new minikube host using a VM or None
-func startHost(api libmachine.API, mc config.MachineConfig) (*host.Host, bool) {
-	exists, err := api.Exists(mc.Name)
-	if err != nil {
-		exit.WithError("Failed to check if machine exists", err)
-	}
-
-	host, err := cluster.StartHost(api, mc)
-	if err != nil {
-		// If virtual machine does not exist due to user interrupt cancel(i.e. Ctrl + C), initialize exists flag
-		if err == cluster.ErrorMachineNotExist {
-			// If Machine does not exist, of course the machine does not have kubeadm config files
-			// In order not to determine the machine has kubeadm config files, initialize exists flag
-			// ※ If exists flag is true, minikube determines the machine has kubeadm config files
-			return host, false
-		}
-		exit.WithError("Unable to start VM. Please investigate and run 'minikube delete' if possible", err)
-	}
-	return host, exists
-}
-
-// validateNetwork tries to catch network problems as soon as possible
-func validateNetwork(h *host.Host, r command.Runner) string {
-	ip, err := h.Driver.GetIP()
-	if err != nil {
-		exit.WithError("Unable to get VM IP address", err)
-	}
-
-	optSeen := false
-	warnedOnce := false
-	for _, k := range proxy.EnvVars {
-		if v := os.Getenv(k); v != "" {
-			if !optSeen {
-				out.T(out.Internet, "Found network options:")
-				optSeen = true
-			}
-			out.T(out.Option, "{{.key}}={{.value}}", out.V{"key": k, "value": v})
-			ipExcluded := proxy.IsIPExcluded(ip) // Skip warning if minikube ip is already in NO_PROXY
-			k = strings.ToUpper(k)               // for http_proxy & https_proxy
-			if (k == "HTTP_PROXY" || k == "HTTPS_PROXY") && !ipExcluded && !warnedOnce {
-				out.WarningT("You appear to be using a proxy, but your NO_PROXY environment does not include the minikube IP ({{.ip_address}}). Please see {{.documentation_url}} for more details", out.V{"ip_address": ip, "documentation_url": "https://minikube.sigs.k8s.io/docs/reference/networking/proxy/"})
-				warnedOnce = true
-			}
-		}
-	}
-
-	if !driver.BareMetal(h.Driver.DriverName()) && !driver.IsKIC(h.Driver.DriverName()) {
-		trySSH(h, ip)
-	}
-
-	tryLookup(r)
-	tryRegistry(r)
-	return ip
-}
-
-func trySSH(h *host.Host, ip string) {
-	if viper.GetBool(force) {
-		return
-	}
-
-	sshAddr := net.JoinHostPort(ip, "22")
-
-	dial := func() (err error) {
-		d := net.Dialer{Timeout: 3 * time.Second}
-		conn, err := d.Dial("tcp", sshAddr)
-		if err != nil {
-			out.WarningT("Unable to verify SSH connectivity: {{.error}}. Will retry...", out.V{"error": err})
-			return err
-		}
-		_ = conn.Close()
-		return nil
-	}
-
-	if err := retry.Expo(dial, time.Second, 13*time.Second); err != nil {
-		exit.WithCodeT(exit.IO, `minikube is unable to connect to the VM: {{.error}}
-
-	This is likely due to one of two reasons:
-
-	- VPN or firewall interference
-	- {{.hypervisor}} network configuration issue
-
-	Suggested workarounds:
-
-	- Disable your local VPN or firewall software
-	- Configure your local VPN or firewall to allow access to {{.ip}}
-	- Restart or reinstall {{.hypervisor}}
-	- Use an alternative --vm-driver
-	- Use --force to override this connectivity check
-	`, out.V{"error": err, "hypervisor": h.Driver.DriverName(), "ip": ip})
-	}
-}
-
-func tryLookup(r command.Runner) {
-	// DNS check
-	if rr, err := r.RunCmd(exec.Command("nslookup", "kubernetes.io", "-type=ns")); err != nil {
-		glog.Infof("%s failed: %v which might be okay will retry nslookup without query type", rr.Args, err)
-		// will try with without query type for ISOs with different busybox versions.
-		if _, err = r.RunCmd(exec.Command("nslookup", "kubernetes.io")); err != nil {
-			glog.Warningf("nslookup failed: %v", err)
-			out.WarningT("Node may be unable to resolve external DNS records")
-		}
-	}
-}
-func tryRegistry(r command.Runner) {
-	// Try an HTTPS connection to the image repository
-	proxy := os.Getenv("HTTPS_PROXY")
-	opts := []string{"-sS"}
-	if proxy != "" && !strings.HasPrefix(proxy, "localhost") && !strings.HasPrefix(proxy, "127.0") {
-		opts = append([]string{"-x", proxy}, opts...)
-	}
-
-	repo := viper.GetString(imageRepository)
-	if repo == "" {
-		repo = images.DefaultKubernetesRepo
-	}
-
-	opts = append(opts, fmt.Sprintf("https://%s/", repo))
-	if rr, err := r.RunCmd(exec.Command("curl", opts...)); err != nil {
-		glog.Warningf("%s failed: %v", rr.Args, err)
-		out.WarningT("VM is unable to access {{.repository}}, you may need to configure a proxy or set --image-repository", out.V{"repository": repo})
-	}
-}
-
->>>>>>> ff763db1
 // getKubernetesVersion ensures that the requested version is reasonable
 func getKubernetesVersion(old *config.MachineConfig) string {
 	paramVersion := viper.GetString(kubernetesVersion)
