/*
Copyright 2020 The Kubernetes Authors All rights reserved.

Licensed under the Apache License, Version 2.0 (the "License");
you may not use this file except in compliance with the License.
You may obtain a copy of the License at

    http://www.apache.org/licenses/LICENSE-2.0

Unless required by applicable law or agreed to in writing, software
distributed under the License is distributed on an "AS IS" BASIS,
WITHOUT WARRANTIES OR CONDITIONS OF ANY KIND, either express or implied.
See the License for the specific language governing permissions and
limitations under the License.
*/

package cmd

import (
	"fmt"

	"github.com/spf13/cobra"
	"github.com/spf13/pflag"
	"github.com/spf13/viper"
	"k8s.io/minikube/pkg/minikube/config"
	"k8s.io/minikube/pkg/minikube/exit"
	"k8s.io/minikube/pkg/minikube/node"
	"k8s.io/minikube/pkg/minikube/out"
)

var (
	cp     bool
	worker bool
)
var nodeAddCmd = &cobra.Command{
	Use:   "add",
	Short: "Adds a node to the given cluster.",
	Long:  "Adds a node to the given cluster config, and starts it.",
	Run: func(cmd *cobra.Command, args []string) {
		profile := viper.GetString(config.ProfileName)
		cc, err := config.Load(profile)
		if err != nil {
			exit.WithError("Error getting config", err)
		}
<<<<<<< HEAD
		name := nodeName
		if nodeName == "" {
			name = profile + strconv.Itoa(len(mc.Nodes)+1)
		}
		_, _, err = node.Retrieve(mc, name)
		if err == nil {
			exit.WithCodeT(100, "{{.nodeName}} already exists in cluster {{.cluster}}. Choose a different name.", out.V{"nodeName": name, "cluster": mc.Name})
		}
		out.T(out.Happy, "Adding node {{.name}} to cluster {{.cluster}}", out.V{"name": name, "cluster": profile})

		// TODO: Deal with parameters better. Ideally we should be able to acceot any node-specific minikube start params here.
		n := config.Node{
			Name:              name,
			Worker:            worker,
			ControlPlane:      cp,
			KubernetesVersion: mc.KubernetesConfig.KubernetesVersion,
		}

		err = node.Add(mc, n)
=======

		//name := profile + strconv.Itoa(len(mc.Nodes)+1)
		name := fmt.Sprintf("m%d", len(cc.Nodes)+1)

		out.T(out.Happy, "Adding node {{.name}} to cluster {{.cluster}}", out.V{"name": name, "cluster": profile})

		n, err := node.Add(cc, name, cp, worker, "", profile)
		if err != nil {
			exit.WithError("Error adding node to cluster", err)
		}

		_, err = node.Start(*cc, *n, false, nil)
>>>>>>> ba199678
		if err != nil {
			exit.WithError("Error adding node to cluster", err)
		}

		out.T(out.Ready, "Successfully added {{.name}} to {{.cluster}}!", out.V{"name": name, "cluster": profile})
	},
}

func init() {
	nodeAddCmd.Flags().BoolVar(&cp, "control-plane", false, "If true, the node added will also be a control plane in addition to a worker.")
	nodeAddCmd.Flags().BoolVar(&worker, "worker", true, "If true, the added node will be marked for work. Defaults to true.")
	//We should figure out which of these flags to actually import
	startCmd.Flags().Visit(
		func(f *pflag.Flag) {
			nodeAddCmd.Flags().AddFlag(f)
		},
	)
	nodeCmd.AddCommand(nodeAddCmd)
}<|MERGE_RESOLUTION|>--- conflicted
+++ resolved
@@ -42,27 +42,6 @@
 		if err != nil {
 			exit.WithError("Error getting config", err)
 		}
-<<<<<<< HEAD
-		name := nodeName
-		if nodeName == "" {
-			name = profile + strconv.Itoa(len(mc.Nodes)+1)
-		}
-		_, _, err = node.Retrieve(mc, name)
-		if err == nil {
-			exit.WithCodeT(100, "{{.nodeName}} already exists in cluster {{.cluster}}. Choose a different name.", out.V{"nodeName": name, "cluster": mc.Name})
-		}
-		out.T(out.Happy, "Adding node {{.name}} to cluster {{.cluster}}", out.V{"name": name, "cluster": profile})
-
-		// TODO: Deal with parameters better. Ideally we should be able to acceot any node-specific minikube start params here.
-		n := config.Node{
-			Name:              name,
-			Worker:            worker,
-			ControlPlane:      cp,
-			KubernetesVersion: mc.KubernetesConfig.KubernetesVersion,
-		}
-
-		err = node.Add(mc, n)
-=======
 
 		//name := profile + strconv.Itoa(len(mc.Nodes)+1)
 		name := fmt.Sprintf("m%d", len(cc.Nodes)+1)
@@ -75,7 +54,6 @@
 		}
 
 		_, err = node.Start(*cc, *n, false, nil)
->>>>>>> ba199678
 		if err != nil {
 			exit.WithError("Error adding node to cluster", err)
 		}
